
local rnntest = {}
local precision = 1e-5
local mytester
local benchmark = false

local makeOldRecurrent_isdone = false
local function makeOldRecurrent()
   
   if makeOldRecurrent_isdone then
      return
   end
   makeOldRecurrent_isdone = true
   -- I am making major modifications to nn.Recurrent.
   -- So I want to make sure the new version matches the old
   local AbstractRecurrent, parent = torch.class('nn.ARTest', 'nn.Container')

   function AbstractRecurrent:__init(rho)
      parent.__init(self)
      
      self.rho = rho --the maximum number of time steps to BPTT
      
      self.fastBackward = true
      self.copyInputs = true
      self.copyGradOutputs = true
      
      self.inputs = {}
      self.outputs = {}
      self._gradOutputs = {}
      self.gradOutputs = {}
      self.scales = {}
      
      self.gradParametersAccumulated = false
      self.onlineBackward = false
      self.step = 1
      
      -- stores internal states of Modules at different time-steps
      self.sharedClones = {}
      
      self:reset()
   end

   function AbstractRecurrent:getStepModule(step)
      assert(step, "expecting step at arg 1")
      local recurrentModule = self.sharedClones[step]
      if not recurrentModule then
         recurrentModule = self.recurrentModule:stepClone()
         self.sharedClones[step] = recurrentModule
      end
      return recurrentModule
   end

   function AbstractRecurrent:maskZero(nInputDim)
      self.recurrentModule = nn.MaskZero(self.recurrentModule, nInputDim)
      return self
   end

   function AbstractRecurrent:updateGradInput(input, gradOutput)      
      if self.onlineBackward then
         -- updateGradInput will be called in reverse order of time
         self.updateGradInputStep = self.updateGradInputStep or self.step
         if self.copyGradOutputs then
            self.gradOutputs[self.updateGradInputStep-1] = nn.rnn.recursiveCopy(self.gradOutputs[self.updateGradInputStep-1] , gradOutput)
         else
            self.gradOutputs[self.updateGradInputStep-1] = self.gradOutputs[self.updateGradInputStep-1] or nn.rnn.recursiveNew(gradOutput)
            nn.rnn.recursiveSet(self.gradOutputs[self.updateGradInputStep-1], gradOutput)
         end
         
         -- BPTT for one time-step (rho = 1)
         self.gradInput = self:updateGradInputThroughTime(self.updateGradInputStep, 1)
         
         self.updateGradInputStep = self.updateGradInputStep - 1
         assert(self.gradInput, "Missing gradInput")
         return self.gradInput
      else
         -- Back-Propagate Through Time (BPTT) happens in updateParameters()
         -- for now we just keep a list of the gradOutputs
         if self.copyGradOutputs then
            self.gradOutputs[self.step-1] = nn.rnn.recursiveCopy(self.gradOutputs[self.step-1] , gradOutput)
         else
            self.gradOutputs[self.step-1] = self.gradOutputs[self.step-1] or nn.rnn.recursiveNew(gradOutput)
            nn.rnn.recursiveSet(self.gradOutputs[self.step-1], gradOutput)
         end
      end
   end

   function AbstractRecurrent:accGradParameters(input, gradOutput, scale)
      if self.onlineBackward then
         -- accGradParameters will be called in reverse order of time
         assert(self.updateGradInputStep < self.step, "Missing updateGradInput")
         self.accGradParametersStep = self.accGradParametersStep or self.step
         self.scales[self.accGradParametersStep-1] = scale or 1
         
         -- BPTT for one time-step (rho = 1)
         self:accGradParametersThroughTime(self.accGradParametersStep, 1)
         
         self.accGradParametersStep = self.accGradParametersStep - 1
      else
         -- Back-Propagate Through Time (BPTT) happens in updateParameters()
         -- for now we just keep a list of the scales
         self.scales[self.step-1] = scale or 1
      end
   end

   function AbstractRecurrent:backwardUpdateThroughTime(learningRate)
      local gradInput = self:updateGradInputThroughTime()
      self:accUpdateGradParametersThroughTime(learningRate)
      return gradInput
   end

   -- this is only useful when calling updateParameters directly on the rnn
   -- Note that a call to updateParameters on an rnn container DOES NOT call this method
   function AbstractRecurrent:updateParameters(learningRate)
      if self.gradParametersAccumulated then
         for i=1,#self.modules do
            self.modules[i]:updateParameters(learningRate)
         end
      else
         self:backwardUpdateThroughTime(learningRate)
      end
   end

   -- goes hand in hand with the next method : forget()
   -- this methods brings the oldest memory to the current step
   function AbstractRecurrent:recycle(offset)
      -- offset can be used to skip initialModule (if any)
      offset = offset or 0
      -- pad rho with one extra time-step of memory (helps for Sequencer:remember()).
      -- also, rho could have been manually increased or decreased
      local rho = math.max(self.rho+1, _.size(self.sharedClones) or 0)
      if self.step > rho + offset then
         assert(self.sharedClones[self.step] == nil)
         self.sharedClones[self.step] = self.sharedClones[self.step-rho]
         self.sharedClones[self.step-rho] = nil
      end
      
      rho = math.max(self.rho+1, _.size(self.outputs) or 0)
      if self.step > rho + offset then
         -- need to keep rho+1 of these
         assert(self.outputs[self.step] == nil)
         self.outputs[self.step] = self.outputs[self.step-rho-1] 
         self.outputs[self.step-rho-1] = nil
      end
      
      rho = math.max(self.rho+1, _.size(self.inputs) or 0)
      if self.step > rho then
         assert(self.inputs[self.step] == nil)
         assert(self.gradOutputs[self.step] == nil)
         assert(self._gradOutputs[self.step] == nil)
         self.inputs[self.step] = self.inputs[self.step-rho]
         self.inputs[self.step-rho] = nil      
         self.gradOutputs[self.step] = self.gradOutputs[self.step-rho] 
         self._gradOutputs[self.step] = self._gradOutputs[self.step-rho]
         self.gradOutputs[self.step-rho] = nil
         self._gradOutputs[self.step-rho] = nil
         self.scales[self.step-rho] = nil
      end
      
      return self
   end

   -- this method brings all the memory back to the start
   function AbstractRecurrent:forget(offset)
      offset = offset or 0
      
       -- bring all states back to the start of the sequence buffers
      if self.train ~= false then
         self.outputs = _.compact(self.outputs)
         self.sharedClones = _.compact(self.sharedClones)
         self.inputs = _.compact(self.inputs)
         
         self.scales = {}
         self.gradOutputs = _.compact(self.gradOutputs)
         self._gradOutputs = _.compact(self._gradOutputs)
      end
      
      -- forget the past inputs; restart from first step
      self.step = 1
      return self
   end

   function AbstractRecurrent:includingSharedClones(f)
      local modules = self.modules
      local sharedClones = self.sharedClones
      self.sharedClones = nil
      self.modules = {}
      for i,modules in ipairs{modules, sharedClones} do
         for j, module in pairs(modules) do
            table.insert(self.modules, module)
         end
      end
      local r = f()
      self.modules = modules
      self.sharedClones = sharedClones
      return r
   end

   function AbstractRecurrent:type(type)
      return self:includingSharedClones(function()
         return parent.type(self, type)
      end)
   end

   function AbstractRecurrent:training()
      return self:includingSharedClones(function()
         return parent.training(self)
      end)
   end

   function AbstractRecurrent:evaluate()
      return self:includingSharedClones(function()
         return parent.evaluate(self)
      end)
   end

   function AbstractRecurrent:reinforce(reward)
      return self:includingSharedClones(function()
         return parent.reinforce(self, reward)
      end)
   end

   function AbstractRecurrent:sharedClone(shareParams, shareGradParams, clones, pointers, stepClone)
      if stepClone then 
         return self 
      else
         return parent.sharedClone(self, shareParams, shareGradParams, clones, pointers, stepClone)
      end
   end

   function AbstractRecurrent:backwardOnline(online)
      self.onlineBackward = (online == nil) and true or online
   end

   function AbstractRecurrent:maxBPTTstep(rho)
      self.rho = rho
   end

   -- backwards compatibility
   AbstractRecurrent.recursiveResizeAs = rnn.recursiveResizeAs
   AbstractRecurrent.recursiveSet = rnn.recursiveSet
   AbstractRecurrent.recursiveCopy = rnn.recursiveCopy
   AbstractRecurrent.recursiveAdd = rnn.recursiveAdd
   AbstractRecurrent.recursiveTensorEq = rnn.recursiveTensorEq
   AbstractRecurrent.recursiveNormal = rnn.recursiveNormal
   
   local Recurrent, parent = torch.class('nn.ReTest', 'nn.ARTest')

   function Recurrent:__init(start, input, feedback, transfer, rho, merge)
      parent.__init(self, rho or 5)
      
      local ts = torch.type(start)
      if ts == 'torch.LongStorage' or ts == 'number' then
         start = nn.Add(start)
      elseif ts == 'table' then
         start = nn.Add(torch.LongStorage(start))
      elseif not torch.isTypeOf(start, 'nn.Module') then
         error"Recurrent : expecting arg 1 of type nn.Module, torch.LongStorage, number or table"
      end
      
      self.startModule = start
      self.inputModule = input
      self.feedbackModule = feedback
      self.transferModule = transfer or nn.Sigmoid()
      self.mergeModule = merge or nn.CAddTable()
      
      self.modules = {self.startModule, self.inputModule, self.feedbackModule, self.transferModule, self.mergeModule}
      
      self:buildInitialModule()
      self:buildRecurrentModule()
      self.sharedClones[2] = self.recurrentModule 
   end

   -- build module used for the first step (steps == 1)
   function Recurrent:buildInitialModule()
      self.initialModule = nn.Sequential()
      self.initialModule:add(self.inputModule:sharedClone())
      self.initialModule:add(self.startModule)
      self.initialModule:add(self.transferModule:sharedClone())
   end

   -- build module used for the other steps (steps > 1)
   function Recurrent:buildRecurrentModule()
      local parallelModule = nn.ParallelTable()
      parallelModule:add(self.inputModule)
      parallelModule:add(self.feedbackModule)
      self.recurrentModule = nn.Sequential()
      self.recurrentModule:add(parallelModule)
      self.recurrentModule:add(self.mergeModule)
      self.recurrentModule:add(self.transferModule)
   end

   function Recurrent:updateOutput(input)
      -- output(t) = transfer(feedback(output_(t-1)) + input(input_(t)))
      local output
      if self.step == 1 then
         output = self.initialModule:updateOutput(input)
      else
         if self.train ~= false then
            -- set/save the output states
            self:recycle()
            local recurrentModule = self:getStepModule(self.step)
             -- self.output is the previous output of this module
            output = recurrentModule:updateOutput{input, self.output}
         else
            -- self.output is the previous output of this module
            output = self.recurrentModule:updateOutput{input, self.output}
         end
      end
      
      if self.train ~= false then
         local input_ = self.inputs[self.step]
         self.inputs[self.step] = self.copyInputs 
            and nn.rnn.recursiveCopy(input_, input) 
            or nn.rnn.recursiveSet(input_, input)     
      end
      
      self.outputs[self.step] = output
      self.output = output
      self.step = self.step + 1
      self.gradPrevOutput = nil
      self.updateGradInputStep = nil
      self.accGradParametersStep = nil
      self.gradParametersAccumulated = false
      return self.output
   end

   -- not to be confused with the hit movie Back to the Future
   function Recurrent:backwardThroughTime(timeStep, timeRho)
      timeStep = timeStep or self.step
      local rho = math.min(timeRho or self.rho, timeStep-1)
      local stop = timeStep - rho
      local gradInput
      if self.fastBackward then
         self.gradInputs = {}
         for step=timeStep-1,math.max(stop, 2),-1 do
            local recurrentModule = self:getStepModule(step)
            
            -- backward propagate through this step
            local input = self.inputs[step]
            local output = self.outputs[step-1]
            local gradOutput = self.gradOutputs[step] 
            if self.gradPrevOutput then
               self._gradOutputs[step] = nn.rnn.recursiveCopy(self._gradOutputs[step], self.gradPrevOutput)
               nn.rnn.recursiveAdd(self._gradOutputs[step], gradOutput)
               gradOutput = self._gradOutputs[step]
            end
            local scale = self.scales[step]
            
            gradInput, self.gradPrevOutput = unpack(recurrentModule:backward({input, output}, gradOutput, scale))
            
            table.insert(self.gradInputs, 1, gradInput)
         end
         
         if stop <= 1 then
            -- backward propagate through first step
            local input = self.inputs[1]
            local gradOutput = self.gradOutputs[1]
            if self.gradPrevOutput then
               self._gradOutputs[1] = nn.rnn.recursiveCopy(self._gradOutputs[1], self.gradPrevOutput)
               nn.rnn.recursiveAdd(self._gradOutputs[1], gradOutput)
               gradOutput = self._gradOutputs[1]
            end
            local scale = self.scales[1]
            gradInput = self.initialModule:backward(input, gradOutput, scale)
            table.insert(self.gradInputs, 1, gradInput)
         end
         self.gradParametersAccumulated = true
      else
         gradInput = self:updateGradInputThroughTime(timeStep, timeRho)
         self:accGradParametersThroughTime(timeStep, timeRho)
      end
      return gradInput
   end

   function Recurrent:updateGradInputThroughTime(timeStep, rho)
      assert(self.step > 1, "expecting at least one updateOutput")
      timeStep = timeStep or self.step
      self.gradInputs = {}
      local gradInput
      local rho = math.min(rho or self.rho, timeStep-1)
      local stop = timeStep - rho
      for step=timeStep-1,math.max(stop,2),-1 do
         local recurrentModule = self:getStepModule(step)
         
         -- backward propagate through this step
         local input = self.inputs[step]
         local output = self.outputs[step-1]
         local gradOutput = self.gradOutputs[step]
         if self.gradPrevOutput then
            self._gradOutputs[step] = nn.rnn.recursiveCopy(self._gradOutputs[step], self.gradPrevOutput)
            nn.rnn.recursiveAdd(self._gradOutputs[step], gradOutput)
            gradOutput = self._gradOutputs[step]
         end

         gradInput, self.gradPrevOutput = unpack(recurrentModule:updateGradInput({input, output}, gradOutput))
         table.insert(self.gradInputs, 1, gradInput)
      end
      
      if stop <= 1 then      
         -- backward propagate through first step
         local input = self.inputs[1]
         local gradOutput = self.gradOutputs[1]
         if self.gradPrevOutput then
            self._gradOutputs[1] = nn.rnn.recursiveCopy(self._gradOutputs[1], self.gradPrevOutput)
            nn.rnn.recursiveAdd(self._gradOutputs[1], gradOutput)
            gradOutput = self._gradOutputs[1]
         end
         gradInput = self.initialModule:updateGradInput(input, gradOutput)
         table.insert(self.gradInputs, 1, gradInput)
      end
      
      return gradInput
   end

   function Recurrent:accGradParametersThroughTime(timeStep, rho)
      timeStep = timeStep or self.step
      local rho = math.min(rho or self.rho, timeStep-1)
      local stop = timeStep - rho
      for step=timeStep-1,math.max(stop,2),-1 do
         local recurrentModule = self:getStepModule(step)
         
         -- backward propagate through this step
         local input = self.inputs[step]
         local output = self.outputs[step-1]
         local gradOutput = (step == self.step-1) and self.gradOutputs[step] or self._gradOutputs[step]

         local scale = self.scales[step]
         recurrentModule:accGradParameters({input, output}, gradOutput, scale)
      end
      
      if stop <= 1 then
         -- backward propagate through first step
         local input = self.inputs[1]
         local gradOutput = (1 == self.step-1) and self.gradOutputs[1] or self._gradOutputs[1]
         local scale = self.scales[1]
         self.initialModule:accGradParameters(input, gradOutput, scale)
      end
      
      self.gradParametersAccumulated = true
      return gradInput
   end

   function Recurrent:accUpdateGradParametersThroughInitialModule(lr, rho)
      if self.initialModule:size() ~= 3 then
         error("only works with Recurrent:buildInitialModule(). "..
         "Reimplement this method to work with your subclass."..
         "Or use accGradParametersThroughTime instead of accUpdateGrad...")
      end
      
      -- backward propagate through first step
      local input = self.inputs[1]
      local gradOutput = (1 == self.step-1) and self.gradOutputs[1] or self._gradOutputs[1]
      local scale = self.scales[1]
      local inputModule = self.initialModule:get(1)
      local startModule = self.initialModule:get(2)
      local transferModule = self.initialModule:get(3)
      inputModule:accUpdateGradParameters(input, self.startModule.gradInput, lr*scale)
      startModule:accUpdateGradParameters(inputModule.output, transferModule.gradInput, lr*scale)
      transferModule:accUpdateGradParameters(startModule.output, gradOutput, lr*scale)
   end

   function Recurrent:accUpdateGradParametersThroughTime(lr, timeStep, rho)
      timeStep = timeStep or self.step
      local rho = math.min(rho or self.rho, timeStep-1)
      local stop = timeStep - rho
      for step=timeStep-1,math.max(stop,2),-1 do
         local recurrentModule = self:getStepModule(step)
         
         -- backward propagate through this step
         local input = self.inputs[step]
         local output = self.outputs[step-1]
         local gradOutput = (step == self.step-1) and self.gradOutputs[step] or self._gradOutputs[step]

         local scale = self.scales[step]
         recurrentModule:accUpdateGradParameters({input, output}, gradOutput, lr*scale)
      end
      
      if stop <= 1 then      
         self:accUpdateGradParametersThroughInitialModule(lr, rho)
      end
      
      return gradInput
   end

   function Recurrent:recycle()
      return parent.recycle(self, 1)
   end

   function Recurrent:forget()
      return parent.forget(self, 1)
   end

   function Recurrent:includingSharedClones(f)
      local modules = self.modules
      self.modules = {}
      local sharedClones = self.sharedClones
      self.sharedClones = nil
      local initModule = self.initialModule
      self.initialModule = nil
      for i,modules in ipairs{modules, sharedClones, {initModule}} do
         for j, module in pairs(modules) do
            table.insert(self.modules, module)
         end
      end
      local r = f()
      self.modules = modules
      self.sharedClones = sharedClones
      self.initialModule = initModule 
      return r
   end
end

function rnntest.Recurrent_old()
   -- make sure the new version is still as good as the last version
   makeOldRecurrent()
   
   local batchSize = 2
   local hiddenSize = 10
   local nStep = 3
   
   -- recurrent neural network
   local rnn = nn.Recurrent(
      hiddenSize, 
      nn.Linear(hiddenSize, hiddenSize),
      nn.Linear(hiddenSize, hiddenSize), 
      nn.ReLU(), 99999
   )
   
   local rnn2 = nn.ReTest(
      rnn.startModule:clone(),
      rnn.inputModule:clone(),
      rnn.feedbackModule:clone(),
      nn.ReLU(), 99999
   )
   
   local inputs, gradOutputs = {}, {}
   local inputs2, gradOutputs2 = {}, {}
   for i=1,nStep do
      inputs[i] = torch.randn(batchSize, hiddenSize)
      gradOutputs[i] = torch.randn(batchSize, hiddenSize)
      inputs2[i] = inputs[i]:clone()
      gradOutputs2[i] = gradOutputs[i]:clone()
   end
   
   local params, gradParams = rnn:getParameters()
   local params2, gradParams2 = rnn2:getParameters()
   
   for j=1,3 do
   
      rnn:forget()
      rnn2:forget()
   
      rnn:zeroGradParameters()
      rnn2:zeroGradParameters()
   
      -- forward
      for i=1,nStep do
         local output = rnn:forward(inputs[i])
         local output2 = rnn2:forward(inputs2[i])
         mytester:assertTensorEq(output, output2, 0.000001, "Recurrent_old output err "..i)
         rnn2:backward(inputs[i], gradOutputs2[i])
      end
      
      -- backward
      rnn2:backwardThroughTime()
      for i=nStep,1,-1 do
         local gradInput = rnn:backward(inputs[i], gradOutputs[i])
         mytester:assertTensorEq(gradInput, rnn2.gradInputs[i], 0.000001, "Recurrent_old gradInput err "..i)
      end
      
      local p1, gp1 = rnn:parameters()
      local p2, gp2 = rnn2:parameters()
      
      for i=1,#gp1 do
         mytester:assertTensorEq(gp1[i], gp2[i], 0.00000001, "Recurrent_old gradParams err "..i)
      end
      
      mytester:assertTensorEq(gradParams, gradParams2, 0.00000001, "Recurrent_old gradParams error")
      
      rnn2:updateParameters(0.1)
      rnn:updateParameters(0.1)
   
   end
   
   if not pcall(function() require 'optim' end) then return end

   local hiddenSize = 2
   local rnn = nn.Recurrent(hiddenSize, nn.Linear(hiddenSize, hiddenSize), nn.Linear(hiddenSize, hiddenSize))

   local criterion = nn.MSECriterion()
   local sequence = torch.randn(4,2)
   local s = sequence:clone()
   local parameters, grads = rnn:getParameters()
   
   function f(x)
      parameters:copy(x)
      -- Do the forward prop
      rnn:zeroGradParameters()
      assert(grads:sum() == 0)
      local err = 0
      local outputs = {}
      for i = 1, sequence:size(1) - 1 do
         local output = rnn:forward(sequence[i])
         outputs[i] = output
         err = err + criterion:forward(output, sequence[i + 1])
      end
      for i=sequence:size(1)-1,1,-1 do
         criterion:forward(outputs[i], sequence[i + 1])
         local gradOutput = criterion:backward(outputs[i], sequence[i + 1])
         rnn:backward(sequence[i], gradOutput)
      end
      rnn:forget()
      return err, grads
   end
   
   function optim.checkgrad(opfunc, x, eps)
       -- compute true gradient:
       local _,dC = opfunc(x)
       dC:resize(x:size())
       
       -- compute numeric approximations to gradient:
       local eps = eps or 1e-7
       local dC_est = torch.DoubleTensor(dC:size())
       for i = 1,dC:size(1) do
         x[i] = x[i] + eps
         local C1 = opfunc(x)
         x[i] = x[i] - 2 * eps
         local C2 = opfunc(x)
         x[i] = x[i] + eps
         dC_est[i] = (C1 - C2) / (2 * eps)
       end

       -- estimate error of gradient:
       local diff = torch.norm(dC - dC_est) / torch.norm(dC + dC_est)
       return diff,dC,dC_est
   end

   local err = optim.checkgrad(f, parameters:clone())
   mytester:assert(err < 0.0001, "Recurrent optim.checkgrad error")
end

function rnntest.Recurrent()
   local batchSize = 4
   local dictSize = 100
   local hiddenSize = 12
   local outputSize = 7
   local nStep = 5 
   local inputModule = nn.LookupTable(dictSize, outputSize)
   local transferModule = nn.Sigmoid()
   -- test MLP feedback Module (because of Module:representations())
   local feedbackModule = nn.Sequential()
   feedbackModule:add(nn.Linear(outputSize, hiddenSize))
   feedbackModule:add(nn.Sigmoid())
   feedbackModule:add(nn.Linear(hiddenSize, outputSize))
   -- rho = nStep
   local mlp = nn.Recurrent(outputSize, inputModule, feedbackModule, transferModule:clone(), nStep)
 
   local gradOutputs, outputs = {}, {}
   -- inputs = {inputN, {inputN-1, {inputN-2, ...}}}}}
   local inputs
   local startModule = mlp.startModule:clone()
   inputModule = mlp.inputModule:clone()
   feedbackModule = mlp.feedbackModule:clone()
   
   local mlp6 = mlp:clone()
   mlp6:evaluate()
   
   mlp:zeroGradParameters()
   local mlp7 = mlp:clone()
   mlp7.rho = nStep - 1
   local inputSequence, gradOutputSequence = {}, {}
   for step=1,nStep do
      local input = torch.IntTensor(batchSize):random(1,dictSize)
      inputSequence[step] = input
      local gradOutput
      if step ~= nStep then
         -- for the sake of keeping this unit test simple,
         gradOutput = torch.zeros(batchSize, outputSize)
      else
         -- only the last step will get a gradient from the output
         gradOutput = torch.randn(batchSize, outputSize)
      end
      gradOutputSequence[step] = gradOutput
      
      local output = mlp:forward(input)
      
      local output6 = mlp6:forward(input)
      mytester:assertTensorEq(output, output6, 0.000001, "evaluation error "..step)
      
      local output7 = mlp7:forward(input)
      mytester:assertTensorEq(output, output7, 0.000001, "rho = nStep-1 forward error "..step)

      table.insert(gradOutputs, gradOutput)
      table.insert(outputs, output:clone())
      
      if inputs then
         inputs = {input, inputs}
      else
         inputs = input
      end
   end

   local mlp5 = mlp:clone()
   
   -- backward propagate through time (BPTT)
   local gradInputs1 = {}
   local gradInputs7 = {}
   for step=nStep,1,-1 do
      table.insert(gradInputs1, mlp:backward(inputSequence[step], gradOutputSequence[step]))
      if step > 1 then -- rho = nStep - 1 : shouldn't update startModule
         table.insert(gradInputs7, mlp7:backward(inputSequence[step], gradOutputSequence[step]))
      end
   end
   
   
   local gradInput = gradInputs1[1]:clone()
   mlp:forget() -- test ability to forget
   mlp:zeroGradParameters()
   local foutputs = {}
   for step=1,nStep do
      foutputs[step] = mlp:forward(inputSequence[step])
      mytester:assertTensorEq(foutputs[step], outputs[step], 0.00001, "Recurrent forget output error "..step)
   end
   
   local fgradInput
   for step=nStep,1,-1 do
      fgradInput = mlp:backward(inputSequence[step], gradOutputs[step])
   end
   fgradInput = fgradInput:clone()
   mytester:assertTensorEq(gradInput, fgradInput, 0.00001, "Recurrent forget gradInput error")
   
   local mlp10 = mlp7:clone()
   mlp10:forget()
   mytester:assert(#mlp10.outputs == 0, 'forget outputs error')
   local i = 0
   for k,v in pairs(mlp10.sharedClones) do
      i = i + 1
   end
   mytester:assert(i == 4, 'forget recurrentOutputs error')
   
   local mlp2 -- this one will simulate rho = nStep
   local outputModules = {}
   for step=1,nStep do
      local inputModule_ = inputModule:sharedClone()
      local outputModule = transferModule:clone()
      table.insert(outputModules, outputModule)
      if step == 1 then
         local initialModule = nn.Sequential()
         initialModule:add(inputModule_)
         initialModule:add(startModule)
         initialModule:add(outputModule)
         mlp2 = initialModule
      else
         local parallelModule = nn.ParallelTable()
         parallelModule:add(inputModule_)
         local pastModule = nn.Sequential()
         pastModule:add(mlp2)
         local feedbackModule_ = feedbackModule:sharedClone()
         pastModule:add(feedbackModule_)
         parallelModule:add(pastModule)
         local recurrentModule = nn.Sequential()
         recurrentModule:add(parallelModule)
         recurrentModule:add(nn.CAddTable())
         recurrentModule:add(outputModule)
         mlp2 = recurrentModule
      end
   end
   
   
   local output2 = mlp2:forward(inputs)
   mlp2:zeroGradParameters()
   
   -- unlike mlp2, mlp8 will simulate rho = nStep -1
   local mlp8 = mlp2:clone() 
   local inputModule8 = mlp8.modules[1].modules[1]
   local m = mlp8.modules[1].modules[2].modules[1].modules[1].modules[2]
   m = m.modules[1].modules[1].modules[2].modules[1].modules[1].modules[2]
   local feedbackModule8 = m.modules[2]
   local startModule8 = m.modules[1].modules[2] -- before clone
   -- unshare the intialModule:
   m.modules[1] = m.modules[1]:clone()
   m.modules[2] = m.modules[2]:clone()
   mlp8:backward(inputs, gradOutputs[#gradOutputs])
   
   local gradInput2 = mlp2:backward(inputs, gradOutputs[#gradOutputs])
   for step=1,nStep-1 do
      gradInput2 = gradInput2[2]
   end   
   
   mytester:assertTensorEq(gradInput, gradInput2, 0.000001, "recurrent gradInput")
   mytester:assertTensorEq(outputs[#outputs], output2, 0.000001, "recurrent output")
   for step=1,nStep do
      local output, outputModule = outputs[step], outputModules[step]
      mytester:assertTensorEq(output, outputModule.output, 0.000001, "recurrent output step="..step)
   end
   
   local mlp3 = nn.Sequential()
   -- contains params and grads of mlp2 (the MLP version of the Recurrent)
   mlp3:add(startModule):add(inputModule):add(feedbackModule)
   
   local params2, gradParams2 = mlp3:parameters()
   local params, gradParams = mlp:parameters()
   
   mytester:assert(_.size(params2) == _.size(params), 'missing parameters')
   mytester:assert(_.size(gradParams) == _.size(params), 'missing gradParameters')
   mytester:assert(_.size(gradParams2) == _.size(params), 'missing gradParameters2')
   
   for i,v in pairs(params) do
      mytester:assertTensorEq(gradParams[i], gradParams2[i], 0.000001, 'gradParameter error ' .. i)
   end
   
   local mlp9 = nn.Sequential()
   -- contains params and grads of mlp8
   mlp9:add(startModule8):add(inputModule8):add(feedbackModule8)
   local params9, gradParams9 = mlp9:parameters()
   local params7, gradParams7 = mlp7:parameters()
   mytester:assert(#_.keys(params9) == #_.keys(params7), 'missing parameters')
   mytester:assert(#_.keys(gradParams7) == #_.keys(params7), 'missing gradParameters')
   for i,v in pairs(params7) do
      mytester:assertTensorEq(gradParams7[i], gradParams9[i], 0.00001, 'gradParameter error ' .. i)
   end
   
   mlp:updateParameters(0.1) 
   
   local params5 = mlp5:sparseParameters()
   local params = mlp:sparseParameters()
   for k,v in pairs(params) do
      if params5[k] then
         mytester:assertTensorNe(params[k], params5[k], 0.0000000001, 'backwardThroughTime error ' .. i)
      end
   end
end

function rnntest.Recurrent_oneElement()
   -- test sequence of one element
   local x = torch.rand(200)
   local target = torch.rand(2)

   local rho = 5
   local hiddenSize = 100
   -- RNN
   local r = nn.Recurrent(
     hiddenSize, nn.Linear(200,hiddenSize), 
     nn.Linear(hiddenSize, hiddenSize), nn.Sigmoid(), 
     rho
   )

   local seq = nn.Sequential()
   seq:add(r)
   seq:add(nn.Linear(hiddenSize, 2))

   local criterion = nn.MSECriterion()

   local output = seq:forward(x)
   local err = criterion:forward(output,target)
   local gradOutput = criterion:backward(output,target)
   
   seq:backward(x,gradOutput)
   seq:updateParameters(0.01)
end

function rnntest.Recurrent_TestTable()
   -- Set up RNN where internal state is a table.
   -- Trivial example is same RNN from rnntest.Recurrent test
   -- but all layers are duplicated
   local batchSize = 4
   local inputSize = 10
   local hiddenSize = 12
   local outputSize = 7
   local nStep = 10
   local inputModule = nn.Linear(inputSize, outputSize)
   local transferModule = nn.Sigmoid()
   local learningRate = 0.1
   -- test MLP feedback Module
   local feedbackModule = nn.Sequential()
   feedbackModule:add(nn.Linear(outputSize, hiddenSize))
   feedbackModule:add(nn.Sigmoid())
   feedbackModule:add(nn.Linear(hiddenSize, outputSize))
   -- rho = nStep
   local mlp = nn.Recurrent(
      nn.ParallelTable()
         :add(nn.Add(outputSize))
         :add(nn.Add(outputSize)),
      nn.ParallelTable()
         :add(inputModule:clone())
         :add(inputModule:clone()),
      nn.ParallelTable()
         :add(feedbackModule:clone())
         :add(feedbackModule:clone()),
      nn.ParallelTable()
         :add(transferModule:clone())
         :add(transferModule:clone()),
      nStep,
      nn.ParallelTable()
         :add(nn.CAddTable())
         :add(nn.CAddTable())
   )

   local input = torch.randn(batchSize, inputSize)
   local err = torch.randn(batchSize, outputSize)
   for i=1,nStep do
      mlp:forward{input, input:clone()}
   end
   for i=nStep,1,-1 do
      mlp:backward({input, input:clone()}, {err, err:clone()})
   end
end

function rnntest.LSTM_main()
   local batchSize = math.random(1,2)
   local inputSize = math.random(3,4)
   local outputSize = math.random(5,6)
   local nStep = 3
   local input = {}
   local gradOutput = {}
   for step=1,nStep do
      input[step] = torch.randn(batchSize, inputSize)
      if step == nStep then
         -- for the sake of keeping this unit test simple,
         gradOutput[step] = torch.randn(batchSize, outputSize)
      else
         -- only the last step will get a gradient from the output
         gradOutput[step] = torch.zeros(batchSize, outputSize)
      end
   end
   local lstm = nn.LSTM(inputSize, outputSize)
   
   -- we will use this to build an LSTM step by step (with shared params)
   local lstmStep = lstm.recurrentModule:clone()
   
   -- forward/backward through LSTM
   local output = {}
   lstm:zeroGradParameters()
   for step=1,nStep do
      output[step] = lstm:forward(input[step])
      assert(torch.isTensor(input[step]))
   end   
   
   local gradInputs = {}
   for step=nStep,1,-1 do
      gradInputs[step] = lstm:backward(input[step], gradOutput[step], 1)
   end
   
   local gradInput = gradInputs[1]
   
   local mlp2 -- this one will simulate rho = nStep
   local inputs
   for step=1,nStep do
      -- iteratively build an LSTM out of non-recurrent components
      local lstm = lstmStep:clone()
      lstm:share(lstmStep, 'weight', 'gradWeight', 'bias', 'gradBias')
      if step == 1 then
         mlp2 = lstm
      else
         local rnn = nn.Sequential()
         local para = nn.ParallelTable()
         para:add(nn.Identity()):add(mlp2)
         rnn:add(para)
         rnn:add(nn.FlattenTable())
         rnn:add(lstm)
         mlp2 = rnn
      end
      
      -- prepare inputs for mlp2
      if inputs then
         inputs = {input[step], inputs}
      else
         inputs = {input[step], torch.zeros(batchSize, outputSize), torch.zeros(batchSize, outputSize)}
      end
   end
   mlp2:add(nn.SelectTable(1)) --just output the output (not cell)
   local output2 = mlp2:forward(inputs)
   
   mlp2:zeroGradParameters()
   local gradInput2 = mlp2:backward(inputs, gradOutput[nStep], 1) --/nStep)
   mytester:assertTensorEq(gradInput2[2][2][1], gradInput, 0.00001, "LSTM gradInput error")
   mytester:assertTensorEq(output[nStep], output2, 0.00001, "LSTM output error")
   
   local params, gradParams = lstm:parameters()
   local params2, gradParams2 = lstmStep:parameters()
   mytester:assert(#params == #params2, "LSTM parameters error "..#params.." ~= "..#params2)
   for i, gradParam in ipairs(gradParams) do
      local gradParam2 = gradParams2[i]
      mytester:assertTensorEq(gradParam, gradParam2, 0.000001, 
         "LSTM gradParam "..i.." error "..tostring(gradParam).." "..tostring(gradParam2))
   end
   
   gradParams = lstm.recursiveCopy(nil, gradParams)
   gradInput = gradInput:clone()
   mytester:assert(lstm.zeroTensor:sum() == 0, "zeroTensor error")
   lstm:forget()
   output = lstm.recursiveCopy(nil, output)
   local output3 = {}
   lstm:zeroGradParameters()
   for step=1,nStep do
      output3[step] = lstm:forward(input[step])
   end   
   
   local gradInputs3 = {}
   for step=nStep,1,-1 do
      gradInputs3[step] = lstm:updateGradInput(input[step], gradOutput[step])
      lstm:accGradParameters(input[step], gradOutput[step], 1)
   end
   local gradInput3 = gradInputs[1]
   
   mytester:assert(#output == #output3, "LSTM output size error")
   for i,output in ipairs(output) do
      mytester:assertTensorEq(output, output3[i], 0.00001, "LSTM forget (updateOutput) error "..i)
   end
   
   mytester:assertTensorEq(gradInput, gradInput3, 0.00001, "LSTM updateGradInput error")
   
   local params3, gradParams3 = lstm:parameters()
   mytester:assert(#params == #params3, "LSTM parameters error "..#params.." ~= "..#params3)
   for i, gradParam in ipairs(gradParams) do
      local gradParam3 = gradParams3[i]
      mytester:assertTensorEq(gradParam, gradParam3, 0.000001, 
         "LSTM gradParam "..i.." error "..tostring(gradParam).." "..tostring(gradParam3))
   end
end

function rnntest.FastLSTM()
   local inputSize = 100
   local batchSize = 40
   local nStep = 3
   
   local input = {}
   local gradOutput = {}
   for step=1,nStep do
      input[step] = torch.randn(batchSize, inputSize)
      gradOutput[step] = torch.randn(batchSize, inputSize)
   end
   local gradOutputClone = gradOutput[1]:clone()
   local lstm1 = nn.LSTM(inputSize, inputSize, nil, false)
   local lstm2 = nn.FastLSTM(inputSize, inputSize, nil)
   local seq1 = nn.Sequencer(lstm1)
   local seq2 = nn.Sequencer(lstm2)
   
   local output1 = seq1:forward(input)
   local gradInput1 = seq1:backward(input, gradOutput)
   mytester:assertTensorEq(gradOutput[1], gradOutputClone, 0.00001, "LSTM modified gradOutput")
   seq1:zeroGradParameters()
   seq2:zeroGradParameters()
   
   -- make them have same params
   local ig = lstm1.inputGate:parameters()
   local hg = lstm1.hiddenLayer:parameters()
   local fg = lstm1.forgetGate:parameters()
   local og = lstm1.outputGate:parameters()
   
   local i2g = lstm2.i2g:parameters()
   local o2g = lstm2.o2g:parameters()
   
   ig[1]:copy(i2g[1]:narrow(1,1,inputSize))
   ig[2]:copy(i2g[2]:narrow(1,1,inputSize))
   ig[3]:copy(o2g[1]:narrow(1,1,inputSize))
   hg[1]:copy(i2g[1]:narrow(1,inputSize+1,inputSize))
   hg[2]:copy(i2g[2]:narrow(1,inputSize+1,inputSize))
   hg[3]:copy(o2g[1]:narrow(1,inputSize+1,inputSize))
   fg[1]:copy(i2g[1]:narrow(1,inputSize*2+1,inputSize))
   fg[2]:copy(i2g[2]:narrow(1,inputSize*2+1,inputSize))
   fg[3]:copy(o2g[1]:narrow(1,inputSize*2+1,inputSize))
   og[1]:copy(i2g[1]:narrow(1,inputSize*3+1,inputSize))
   og[2]:copy(i2g[2]:narrow(1,inputSize*3+1,inputSize))
   og[3]:copy(o2g[1]:narrow(1,inputSize*3+1,inputSize))
   
   local output1 = seq1:forward(input)
   local gradInput1 = seq1:backward(input, gradOutput)
   local output2 = seq2:forward(input)
   local gradInput2 = seq2:backward(input, gradOutput)
   
   mytester:assert(#output1 == #output2 and #output1 == nStep)
   mytester:assert(#gradInput1 == #gradInput2 and #gradInput1 == nStep)
   for i=1,#output1 do
      mytester:assertTensorEq(output1[i], output2[i], 0.000001, "FastLSTM output error "..i)
      mytester:assertTensorEq(gradInput1[i], gradInput2[i], 0.000001, "FastLSTM gradInput error "..i)
   end
end
   
function rnntest.FastLSTM_nngraph()
   -- test the nngraph version of FastLSTM
   if not pcall(function() require 'nngraph' end) then
      return
   end
   
   local lstmSize = 10
   local batchSize = 4
   local nStep = 3
   
   local lstm1 = nn.FastLSTM(lstmSize) -- without nngraph
   local params1, gradParams1 = lstm1:getParameters()
   assert(torch.type(lstm1.recurrentModule) ~= 'nn.gModule')
   nn.FastLSTM.usenngraph = true
   local lstm2 = nn.FastLSTM(lstmSize) -- with nngraph
   nn.FastLSTM.usenngraph = false
   local params2, gradParams2 = lstm2:getParameters()
   assert(torch.type(lstm2.recurrentModule) == 'nn.gModule')
   
   lstm2.i2g.weight:copy(lstm1.i2g.weight)
   lstm2.i2g.bias:copy(lstm1.i2g.bias)
   lstm2.o2g.weight:copy(lstm1.o2g.weight)
   
   mytester:assertTensorEq(params1, params2, 0.00000001, "FastLSTM nngraph params init err")
   
   lstm1:zeroGradParameters()
   lstm2:zeroGradParameters()
   mytester:assertTensorEq(gradParams1, gradParams2, 0.000001, "FastLSTM nngraph zeroGradParameters err")
   
   local seq1 = nn.Sequencer(lstm1)
   local seq2 = nn.Sequencer(lstm2)
   
   local input = {}
   local gradOutput = {}
   for step=1,nStep do
      input[step] = torch.randn(batchSize, lstmSize)
      gradOutput[step] = torch.randn(batchSize, lstmSize)
   end
   
   local rm1 = lstm1.recurrentModule
   local rm2 = lstm2.recurrentModule
   
   local input_ = {input[1], torch.randn(batchSize, lstmSize), torch.randn(batchSize, lstmSize)}
   local gradOutput_ = {gradOutput[1], torch.randn(batchSize, lstmSize)}
   local output1 = rm1:forward(input_)
   local output2 = rm2:forward(input_)
   rm1:zeroGradParameters()
   rm2:zeroGradParameters()
   local gradInput1 = rm1:backward(input_, gradOutput_)
   local gradInput2 = rm2:backward(input_, gradOutput_)
   
   mytester:assertTensorEq(output1[1], output2[1], 0.0000001, "FastLSTM.recurrentModule forward 1 error")
   mytester:assertTensorEq(output1[2], output2[2], 0.0000001, "FastLSTM.recurrentModule forward 2 error")
   for i=1,3 do
      mytester:assertTensorEq(gradInput1[i], gradInput2[i], 0.0000001, "FastLSTM.recurrentModule backward err "..i)
   end
   
   mytester:assertTensorEq(gradParams1, gradParams2, 0.000001, "FastLSTM.recurrenModule nngraph gradParams err")
   
   -- again, with sharedClone
   local rm3 = lstm1.recurrentModule:sharedClone()
   local rm4 = lstm2.recurrentModule:clone()
   
   local output1 = rm3:forward(input_)
   local output2 = rm4:forward(input_)
   local gradInput1 = rm3:backward(input_, gradOutput_)
   local gradInput2 = rm4:backward(input_, gradOutput_)
   
   mytester:assertTensorEq(output1[1], output2[1], 0.0000001, "FastLSTM.recurrentModule forward 1 error")
   mytester:assertTensorEq(output1[2], output2[2], 0.0000001, "FastLSTM.recurrentModule forward 2 error")
   for i=1,3 do
      mytester:assertTensorEq(gradInput1[i], gradInput2[i], 0.0000001, "FastLSTM.recurrentModule backward err "..i)
   end
   
   local p1, gp1 = rm3:parameters()
   local p2, gp2 = rm4:parameters()
   
   for i=1,#p1 do
      mytester:assertTensorEq(gp1[i], gp2[i], 0.000001, "FastLSTM nngraph gradParam err "..i)
   end
   
   seq1:zeroGradParameters()
   seq2:zeroGradParameters()
   mytester:assertTensorEq(gradParams1, gradParams2, 0.000001, "FastLSTM nngraph zeroGradParameters err")
   mytester:assert(gradParams1:sum() == 0)
   
   local input_ = _.map(input, function(k, x) return x:clone() end)
   local gradOutput_ = _.map(gradOutput, function(k, x) return x:clone() end)
   
   -- forward/backward
   local output1 = seq1:forward(input)
   local gradInput1 = seq1:backward(input, gradOutput)
   local output2 = seq2:forward(input)
   local gradInput2 = seq2:backward(input, gradOutput)
   
   for i=1,#input do
      mytester:assertTensorEq(input[i], input_[i], 0.000001)
      mytester:assertTensorEq(gradOutput[i], gradOutput_[i], 0.000001)
   end
   
   for i=1,#output1 do
      mytester:assertTensorEq(output1[i], output2[i], 0.000001, "FastLSTM nngraph output error "..i)
      mytester:assertTensorEq(gradInput1[i], gradInput2[i], 0.000001, "FastLSTM nngraph gradInput error "..i)
   end
   
   local p1, gp1 = lstm2:parameters()
   local p2, gp2 = lstm2.sharedClones[2]:parameters()
   
   for i=1,#p1 do
      mytester:assertTensorEq(p1[i], p2[i], 0.000001, "FastLSTM nngraph param err "..i)
      mytester:assertTensorEq(gp1[i], gp2[i], 0.000001, "FastLSTM nngraph gradParam err "..i)
   end
   
   mytester:assertTensorEq(gradParams1, gradParams2, 0.000001, "FastLSTM nngraph gradParams err")
   
   if benchmark and pcall(function() require 'cunn' end ) then
      local lstmSize = 128
      local batchSize = 50
      local nStep = 50
   
      local input = {}
      local gradOutput = {}
      for step=1,nStep do
         input[step] = torch.randn(batchSize, lstmSize):cuda()
         gradOutput[step] = torch.randn(batchSize, lstmSize):cuda()
      end
      
      nn.FastLSTM.usenngraph = false
      local lstm1 = nn.Sequencer(nn.FastLSTM(lstmSize)):cuda()
      nn.FastLSTM.usenngraph = true
      local lstm2 = nn.Sequencer(nn.FastLSTM(lstmSize)):cuda()
      nn.FastLSTM.usenngraph = false
      -- nn
      
      local output = lstm1:forward(input)
      cutorch.synchronize()
      local a = torch.Timer()
      for i=1,10 do
         lstm1:forward(input)
      end
      cutorch.synchronize()
      local nntime = a:time().real
      
      -- nngraph
      
      local output = lstm2:forward(input)
      cutorch.synchronize()
      local a = torch.Timer()
      for i=1,10 do
         lstm2:forward(input)
      end
      cutorch.synchronize()
      local nngraphtime = a:time().real
      
      print("Benchmark: nn vs nngraph time", nntime, nngraphtime)
   end
end

function rnntest.GRU()
   local batchSize = math.random(1,2)
   local inputSize = math.random(3,4)
   local outputSize = math.random(5,6)
   local nStep = 3
   local input = {}
   local gradOutput = {}
   for step=1,nStep do
      input[step] = torch.randn(batchSize, inputSize)
      if step == nStep then
         -- for the sake of keeping this unit test simple,
         gradOutput[step] = torch.randn(batchSize, outputSize)
      else
         -- only the last step will get a gradient from the output
         gradOutput[step] = torch.zeros(batchSize, outputSize)
      end
   end
   local gru = nn.GRU(inputSize, outputSize):maskZero(1) -- issue 145
   
   -- we will use this to build an GRU step by step (with shared params)
   local gruStep = gru.recurrentModule:clone()
   
   -- forward/backward through GRU
   local output = {}
   gru:zeroGradParameters()
   for step=1,nStep do
      output[step] = gru:forward(input[step])
      assert(torch.isTensor(input[step]))
   end  
   local gradInput 
   for step=nStep,1,-1 do
      gradInput = gru:backward(input[step], gradOutput[step], 1)
   end
   
   local mlp2 -- this one will simulate rho = nStep
   local inputs
   for step=1,nStep do
      -- iteratively build an GRU out of non-recurrent components
      local gru = gruStep:clone()
      gru:share(gruStep, 'weight', 'gradWeight', 'bias', 'gradBias')
      if step == 1 then
         mlp2 = gru
      else
         local rnn = nn.Sequential()
         local para = nn.ParallelTable()
         para:add(nn.Identity()):add(mlp2)
         rnn:add(para)
         rnn:add(nn.FlattenTable())
         rnn:add(gru)
         mlp2 = rnn
      end
      
      -- prepare inputs for mlp2
      if inputs then
         inputs = {input[step], inputs}
      else
         inputs = {input[step], torch.zeros(batchSize, outputSize)}
      end
   end
   local output2 = mlp2:forward(inputs)
   
   mlp2:zeroGradParameters()
   local gradInput2 = mlp2:backward(inputs, gradOutput[nStep], 1) --/nStep)
   mytester:assertTensorEq(gradInput2[2][2][1], gradInput, 0.00001, "GRU gradInput error")
   mytester:assertTensorEq(output[nStep], output2, 0.00001, "GRU output error")
   
   local params, gradParams = gru:parameters()
   local params2, gradParams2 = gruStep:parameters()
   mytester:assert(#params == #params2, "GRU parameters error "..#params.." ~= "..#params2)
   for i, gradParam in ipairs(gradParams) do
      local gradParam2 = gradParams2[i]
      mytester:assertTensorEq(gradParam, gradParam2, 0.000001, 
         "gru gradParam "..i.." error "..tostring(gradParam).." "..tostring(gradParam2))
   end
   
   gradParams = gru.recursiveCopy(nil, gradParams)
   gradInput = gradInput:clone()
   mytester:assert(gru.zeroTensor:sum() == 0, "zeroTensor error")
   gru:forget()
   output = gru.recursiveCopy(nil, output)
   local output3 = {}
   gru:zeroGradParameters()
   for step=1,nStep do
      output3[step] = gru:forward(input[step])
   end   
   
   local gradInput3
   for step=nStep,1,-1 do
      gradInput3 = gru:backward(input[step], gradOutput[step], 1)
   end
   
   mytester:assert(#output == #output3, "GRU output size error")
   for i,output in ipairs(output) do
      mytester:assertTensorEq(output, output3[i], 0.00001, "GRU forget (updateOutput) error "..i)
   end
   
   mytester:assertTensorEq(gradInput, gradInput3, 0.00001, "GRU updateGradInput error")
   
   local params3, gradParams3 = gru:parameters()
   mytester:assert(#params == #params3, "GRU parameters error "..#params.." ~= "..#params3)
   for i, gradParam in ipairs(gradParams) do
      local gradParam3 = gradParams3[i]
      mytester:assertTensorEq(gradParam, gradParam3, 0.000001, 
         "GRU gradParam "..i.." error "..tostring(gradParam).." "..tostring(gradParam3))
   end
end

function rnntest.Sequencer()
   local batchSize = 4
   local inputSize = 3
   local outputSize = 7
   local nStep = 5 
   
   -- test with recurrent module
   local inputModule = nn.Linear(inputSize, outputSize)
   local transferModule = nn.Sigmoid()
   -- test MLP feedback Module (because of Module:representations())
   local feedbackModule = nn.Euclidean(outputSize, outputSize)
   -- rho = nStep
   local rnn = nn.Recurrent(outputSize, inputModule, feedbackModule, transferModule, nStep)
   rnn:zeroGradParameters()
   local rnn2 = rnn:clone()
   
   local inputs, outputs, gradOutputs = {}, {}, {}
   for step=1,nStep do
      inputs[step] = torch.randn(batchSize, inputSize)
      outputs[step] = rnn:forward(inputs[step]):clone()
      gradOutputs[step] = torch.randn(batchSize, outputSize)
   end
   
   local gradInputs = {}
   for step=nStep,1,-1 do
      gradInputs[step] = rnn:backward(inputs[step], gradOutputs[step])
   end
   
   local gradOutput1 = gradOutputs[1]:clone()
   local rnn3 = nn.Sequencer(rnn2)
   local outputs3 = rnn3:forward(inputs)
   mytester:assert(#outputs3 == #outputs, "Sequencer output size err")
   for step,output in ipairs(outputs) do
      mytester:assertTensorEq(outputs3[step], output, 0.00001, "Sequencer output "..step)
   end
   local gradInputs3 = rnn3:backward(inputs, gradOutputs)
  
   mytester:assert(#gradInputs3 == #gradInputs, "Sequencer gradInputs size err")
   mytester:assert(gradInputs3[1]:nElement() ~= 0) 
   
   for step,output in ipairs(outputs) do
      mytester:assertTensorEq(gradInputs3[step], gradInputs[step], 0.00001, "Sequencer gradInputs "..step)
   end
   mytester:assertTensorEq(gradOutputs[1], gradOutput1, 0.00001, "Sequencer rnn gradOutput modified error")
   
   local nStep7 = torch.Tensor{5,4,5,3,7,3,3,3}
   local function testRemember(rnn)
      rnn:zeroGradParameters()
      -- test remember for training mode (with variable length)
      local rnn7 = rnn:clone()
      rnn7:zeroGradParameters()
      local rnn8 = rnn7:clone()
      local rnn9 = rnn7:clone()
      local rnn10 = nn.Recursor(rnn7:clone())
      
      local inputs7, outputs9 = {}, {}
      for step=1,nStep7:sum() do
         inputs7[step] = torch.randn(batchSize, outputSize)
         outputs9[step] = rnn9:forward(inputs7[step]):clone()
      end
      
      local step = 1
      for i=1,nStep7:size(1) do
         for j=1,nStep7[i] do
            mytester:assertTensorEq(outputs9[step], rnn7:forward(inputs7[step]), 0.000001, "Sequencer "..torch.type(rnn7).." remember forward err "..step)
            step = step + 1
         end
      end
      
      rnn7:forget()
      
      local step = 1
      for i=1,nStep7:size(1) do
         for j=1,nStep7[i] do
            mytester:assertTensorEq(outputs9[step], rnn7:forward(inputs7[step]), 0.000001, "Sequencer "..torch.type(rnn7).." remember forward2 err "..step)
            step = step + 1
         end
      end
      
      rnn7:forget()
      
      local step = 1
      local outputs7, gradOutputs7, gradInputs7 = {}, {}, {}
      for i=1,nStep7:size(1) do
         -- forward
         for j=1,nStep7[i] do
            outputs7[step] = rnn7:forward(inputs7[step]):clone()
            gradOutputs7[step] = torch.randn(batchSize, outputSize)
            step = step + 1
         end
         -- backward
         rnn7:maxBPTTstep(nStep7[i])
         for _step=step-1,step-nStep7[i],-1 do
            gradInputs7[_step] = rnn7:backward(inputs7[_step], gradOutputs7[_step]):clone()
         end
         -- update
         rnn7:updateParameters(1)
         rnn7:zeroGradParameters()
      end
      
      -- nn.Recursor 
      
      local step = 1
      for i=1,nStep7:size(1) do
         for j=1,nStep7[i] do
            mytester:assertTensorEq(outputs9[step], rnn10:forward(inputs7[step]), 0.000001, "Recursor "..torch.type(rnn10).." remember forward err "..step)
            step = step + 1
         end
      end
      
      rnn10:forget()
      
      local step = 1
      for i=1,nStep7:size(1) do
         for j=1,nStep7[i] do
            mytester:assertTensorEq(outputs9[step], rnn10:forward(inputs7[step]), 0.000001, "Recursor "..torch.type(rnn10).." remember forward2 err "..step)
            step = step + 1
         end
      end
      
      rnn10:forget()
      
      local step = 1
      local outputs10, gradOutputs10, gradInputs10 = {}, {}, {}
      for i=1,nStep7:size(1) do
         local start = step
         local nStep = 0
         for j=1,nStep7[i] do
            outputs10[step] = rnn10:forward(inputs7[step]):clone()
            step = step + 1
            nStep = nStep + 1
         end
         rnn10:maxBPTTstep(nStep7[i])
         local nStep2 = 0
         for s=step-1,start,-1 do
            gradInputs10[s] = rnn10:backward(inputs7[s], gradOutputs7[s]):clone()
            nStep2 = nStep2 + 1
         end
         assert(nStep == nStep2)
         rnn10:updateParameters(1)
         rnn10:zeroGradParameters()
      end
      
      local step = 1
      for i=1,nStep7:size(1) do
         for j=1,nStep7[i] do
            mytester:assertTensorEq(gradInputs10[step], gradInputs7[step], 0.0000001, "Recursor "..torch.type(rnn7).." remember variable backward err "..i.." "..j)
            mytester:assertTensorEq(outputs10[step], outputs7[step], 0.0000001, "Recursor "..torch.type(rnn7).." remember variable forward err "..i.." "..j)
            step = step + 1
         end
      end
      
      -- nn.Sequencer
      
      local seq = nn.Sequencer(rnn8)
      seq:remember('both')
      local outputs8, gradInputs8 = {}, {}
      local step = 1
      for i=1,nStep7:size(1) do
         local inputs8 = _.slice(inputs7,step,step+nStep7[i]-1)
         local gradOutputs8 = _.slice(gradOutputs7,step,step+nStep7[i]-1)
         outputs8[i] = _.map(seq:forward(inputs8), function(k,v) return v:clone() end)
         gradInputs8[i] = _.map(seq:backward(inputs8, gradOutputs8), function(k,v) return v:clone() end)
         seq:updateParameters(1)
         seq:zeroGradParameters()
         step = step + nStep7[i]
      end
      
      local step = 1
      for i=1,nStep7:size(1) do
         for j=1,nStep7[i] do
            mytester:assertTensorEq(gradInputs8[i][j], gradInputs7[step], 0.0000001, "Sequencer "..torch.type(rnn7).." remember variable backward err "..i.." "..j)
            mytester:assertTensorEq(outputs8[i][j], outputs7[step], 0.0000001, "Sequencer "..torch.type(rnn7).." remember variable forward err "..i.." "..j)
            step = step + 1
         end
      end
      
      local params7 = rnn7:parameters()
      local params8 = rnn8:parameters()
      for i=1,#params7 do
         mytester:assertTensorEq(params7[i], params8[i], 0.0000001, "Sequencer "..torch.type(rnn7).." remember params err "..i)
      end
      
      -- test in evaluation mode with remember and variable rho
      local rnn7 = rnn:clone() -- a fresh copy (no hidden states)
      local params7 = rnn7:parameters()
      local params9 = rnn9:parameters() -- not a fresh copy
      for i,param in ipairs(rnn8:parameters()) do
         params7[i]:copy(param)
         params9[i]:copy(param)
      end
      
      rnn7:evaluate()
      rnn9:evaluate()
      rnn9:forget()
      
      local inputs7, outputs9 = {}, {}
      for step=1,nStep7:sum() do
         inputs7[step] = torch.randn(batchSize, outputSize)
         outputs9[step] = rnn9:forward(inputs7[step]):clone()
      end
      
      local step = 1
      for i=1,nStep7:size(1) do
         for j=1,nStep7[i] do
            mytester:assertTensorEq(outputs9[step], rnn7:forward(inputs7[step]), 0.000001, "Sequencer "..torch.type(rnn7).." remember eval forward err "..step)
            step = step + 1
         end
      end
      
      rnn7:forget()
      
      local step = 1
      for i=1,nStep7:size(1) do
         for j=1,nStep7[i] do
            mytester:assertTensorEq(outputs9[step], rnn7:forward(inputs7[step]), 0.000001, "Sequencer "..torch.type(rnn7).." remember eval forward2 err "..step)
            step = step + 1
         end
      end
      
      rnn7:forget()
      
      local step = 1
      local outputs7 = {}
      for i=1,nStep7:size(1) do
         for j=1,nStep7[i] do
            outputs7[step] = rnn7:forward(inputs7[step]):clone()
            step = step + 1
         end
      end
      
      seq:remember('both')
      local outputs8 = {}
      local step = 1
      for i=1,nStep7:size(1) do
         seq:evaluate()
         local inputs8 = _.slice(inputs7,step,step+nStep7[i]-1)
         local gradOutputs8 = _.slice(gradOutputs7,step,step+nStep7[i]-1)
         outputs8[i] = _.map(seq:forward(inputs8), function(k,v) return v:clone() end)
         step = step + nStep7[i]
      end
      
      local step = 1
      for i=1,nStep7:size(1) do
         for j=1,nStep7[i] do
            mytester:assertTensorEq(outputs8[i][j], outputs7[step], 0.0000001, "Sequencer "..torch.type(rnn7).." remember variable eval forward err "..i.." "..j)
            step = step + 1
         end
      end
      
      -- test remember for training mode (with variable length) (from evaluation to training)
      
      rnn7:forget()
      rnn9:forget()
      
      rnn7:training()
      rnn9:training()
      
      rnn7:zeroGradParameters()
      seq:zeroGradParameters()
      rnn9:zeroGradParameters()
      
      local inputs7, outputs9 = {}, {}
      for step=1,nStep7:sum() do
         inputs7[step] = torch.randn(batchSize, outputSize)
         outputs9[step] = rnn9:forward(inputs7[step]):clone()
      end
      
      local step = 1
      for i=1,nStep7:size(1) do
         for j=1,nStep7[i] do
            mytester:assertTensorEq(outputs9[step], rnn7:forward(inputs7[step]), 0.000001, "Sequencer "..torch.type(rnn7).." remember forward err "..step)
            step = step + 1
         end
      end
      
      rnn7:forget()
      
      local step = 1
      for i=1,nStep7:size(1) do
         for j=1,nStep7[i] do
            mytester:assertTensorEq(outputs9[step], rnn7:forward(inputs7[step]), 0.000001, "Sequencer "..torch.type(rnn7).." remember forward2 err "..step)
            step = step + 1
         end
      end
      
      rnn7:forget()
      
      local step = 1
      local outputs7, gradOutputs7, gradInputs7 = {}, {}, {}      
      for i=1,nStep7:size(1) do
         -- forward
         for j=1,nStep7[i] do
            outputs7[step] = rnn7:forward(inputs7[step]):clone()
            gradOutputs7[step] = torch.randn(batchSize, outputSize)
            step = step + 1
         end
         -- backward
         rnn7:maxBPTTstep(nStep7[i])
         for _step=step-1,step-nStep7[i],-1 do
            gradInputs7[_step] = rnn7:backward(inputs7[_step], gradOutputs7[_step]):clone()
         end
         -- update
         rnn7:updateParameters(1)
         rnn7:zeroGradParameters()
      end
      
      seq:remember('both')
      local outputs8, gradInputs8 = {}, {}
      local step = 1
      for i=1,nStep7:size(1) do
         seq:training()
         local inputs8 = _.slice(inputs7,step,step+nStep7[i]-1)
         local gradOutputs8 = _.slice(gradOutputs7,step,step+nStep7[i]-1)
         outputs8[i] = _.map(seq:forward(inputs8), function(k,v) return v:clone() end)
         gradInputs8[i] = _.map(seq:backward(inputs8, gradOutputs8), function(k,v) return v:clone() end)
         seq:updateParameters(1)
         seq:zeroGradParameters()
         step = step + nStep7[i]
      end
      
      local step = 1
      for i=1,nStep7:size(1) do
         for j=1,nStep7[i] do
            mytester:assertTensorEq(gradInputs8[i][j], gradInputs7[step], 0.0000001, "Sequencer "..torch.type(rnn7).." remember variable backward err "..i.." "..j)
            mytester:assertTensorEq(outputs8[i][j], outputs7[step], 0.0000001, "Sequencer "..torch.type(rnn7).." remember variable forward err "..i.." "..j)
            step = step + 1
         end
      end
      
      local params7 = rnn7:parameters()
      local params8 = rnn8:parameters()
      for i=1,#params7 do
         mytester:assertTensorEq(params7[i], params8[i], 0.0000001, "Sequencer "..torch.type(rnn7).." remember params err "..i)
      end
   end
   testRemember(nn.Recurrent(outputSize, nn.Linear(outputSize, outputSize), feedbackModule:clone(), transferModule:clone(), nStep7:max()))
   testRemember(nn.LSTM(outputSize, outputSize, nStep7:max()))

   -- test in evaluation mode
   rnn3:evaluate()
   local outputs4 = rnn3:forward(inputs)
   local outputs4_ = _.map(outputs4, function(k,v) return v:clone() end)
   mytester:assert(#outputs4 == #outputs, "Sequencer evaluate output size err")
   for step,output in ipairs(outputs) do
      mytester:assertTensorEq(outputs4[step], output, 0.00001, "Sequencer evaluate output "..step)
   end
   local inputs5 = _.clone(inputs)
   table.remove(inputs5, nStep) -- remove last input
   local outputs5 = rnn3:forward(inputs5)
   mytester:assert(#outputs5 == #outputs - 1, "Sequencer evaluate -1 output size err")
   for step,output in ipairs(outputs5) do
      mytester:assertTensorEq(outputs[step], output, 0.00001, "Sequencer evaluate -1 output "..step)
   end
   
   -- test evaluation with remember 
   rnn3:remember()
   rnn3:evaluate()
   rnn3:forget()
   local inputsA, inputsB = {inputs[1],inputs[2],inputs[3]}, {inputs[4],inputs[5]}
   local outputsA = _.map(rnn3:forward(inputsA), function(k,v) return v:clone() end)
   local outputsB = rnn3:forward(inputsB)
   mytester:assert(#outputsA == 3, "Sequencer evaluate-remember output size err A")
   mytester:assert(#outputsB == 2, "Sequencer evaluate-remember output size err B")
   local outputsAB = {unpack(outputsA)}
   outputsAB[4], outputsAB[5] = unpack(outputsB)
   for step,output in ipairs(outputs4_) do
      mytester:assertTensorEq(outputsAB[step], output, 0.00001, "Sequencer evaluate-remember output "..step)
   end
   
   -- test with non-recurrent module
   local inputSize = 10
   local inputs = {}
   for step=1,nStep do
      inputs[step] = torch.randn(batchSize, inputSize)
   end
   local linear = nn.Euclidean(inputSize, outputSize)
   local seq, outputs, gradInputs
   for k=1,3 do
      outputs, gradInputs = {}, {}
      linear:zeroGradParameters()
      local clone = linear:clone()
      for step=1,nStep do
         outputs[step] = linear:forward(inputs[step]):clone()
         gradInputs[step] = linear:backward(inputs[step], gradOutputs[step]):clone()
      end
      
      seq = nn.Sequencer(clone)
      local outputs2 = seq:forward(inputs)
      local gradInputs2 = seq:backward(inputs, gradOutputs)
      
      mytester:assert(#outputs2 == #outputs, "Sequencer output size err")
      mytester:assert(#gradInputs2 == #gradInputs, "Sequencer gradInputs size err")
      for step,output in ipairs(outputs) do
         mytester:assertTensorEq(outputs2[step], output, 0.00001, "Sequencer output "..step)
         mytester:assertTensorEq(gradInputs2[step], gradInputs[step], 0.00001, "Sequencer gradInputs "..step)
      end
   end
   
   local inputs3, gradOutputs3 = {}, {}
   for i=1,#inputs do
      inputs3[i] = inputs[i]:float()
      gradOutputs3[i] = gradOutputs[i]:float()
   end
   local seq3 = seq:float()
   local outputs3 = seq:forward(inputs3)
   local gradInputs3 = seq:backward(inputs3, gradOutputs3)
   
   -- test for zeroGradParameters
   local seq = nn.Sequencer(nn.Linear(inputSize,outputSize))
   seq:zeroGradParameters()
   seq:forward(inputs)
   seq:backward(inputs, gradOutputs)
   local params, gradParams = seq:parameters()
   for i,gradParam in ipairs(gradParams) do
      mytester:assert(gradParam:sum() ~= 0, "Sequencer:backward err "..i)
   end
   local param, gradParam = seq:getParameters()
   seq:zeroGradParameters()
   mytester:assert(gradParam:sum() == 0, "Sequencer:getParameters err")
   local params, gradParams = seq:parameters()
   for i,gradParam in ipairs(gradParams) do
      mytester:assert(gradParam:sum() == 0, "Sequencer:zeroGradParameters err "..i)
   end
   
   -- test with LSTM
   local outputSize = inputSize
   local lstm = nn.LSTM(inputSize, outputSize, nil, false)
   lstm:zeroGradParameters()
   local lstm2 = lstm:clone()
   
   local inputs, outputs, gradOutputs = {}, {}, {}
   for step=1,nStep do
      inputs[step] = torch.randn(batchSize, inputSize)
      gradOutputs[step] = torch.randn(batchSize, outputSize)
   end
   local gradOutput1 = gradOutputs[2]:clone()
   for step=1,nStep do
      outputs[step] = lstm:forward(inputs[step])
   end
   
   local gradInputs72 = {}
   for step=nStep,1,-1 do
      gradInputs72[step] = lstm:backward(inputs[step], gradOutputs[step])
   end
   
   local lstm3 = nn.Sequencer(lstm2)
   lstm3:zeroGradParameters()
   local outputs3 = lstm3:forward(inputs)
   local gradInputs3 = lstm3:backward(inputs, gradOutputs)
   mytester:assert(#outputs3 == #outputs, "Sequencer LSTM output size err")
   mytester:assert(#gradInputs3 == #gradInputs72, "Sequencer LSTM gradInputs size err")
   for step,output in ipairs(outputs) do
      mytester:assertTensorEq(outputs3[step], output, 0.00001, "Sequencer LSTM output "..step)
      mytester:assertTensorEq(gradInputs3[step], gradInputs72[step], 0.00001, "Sequencer LSTM gradInputs "..step)
   end
   mytester:assertTensorEq(gradOutputs[2], gradOutput1, 0.00001, "Sequencer lstm gradOutput modified error")
   
   -- test remember modes : 'both', 'eval' for training(), evaluate(), training()
   local lstm = nn.LSTM(5,5)
   local seq = nn.Sequencer(lstm)
   local inputTrain = {torch.randn(5), torch.randn(5), torch.randn(5)}
   local inputEval = {torch.randn(5)}

   -- this shouldn't fail
   local modes = {'both', 'eval'}
   for i, mode in ipairs(modes) do
     seq:remember(mode)

     -- do one epoch of training
     seq:training()
     seq:forward(inputTrain)
     seq:backward(inputTrain, inputTrain)

     -- evaluate
     seq:evaluate()
     seq:forward(inputEval)

     -- do another epoch of training
     seq:training()
     seq:forward(inputTrain)
     seq:backward(inputTrain, inputTrain)
   end
end

function rnntest.BiSequencer()
   local hiddenSize = 8
   local batchSize = 4
   local nStep = 3
   local fwd = nn.LSTM(hiddenSize, hiddenSize)
   local bwd = nn.LSTM(hiddenSize, hiddenSize)
   fwd:zeroGradParameters()
   bwd:zeroGradParameters()
   local brnn = nn.BiSequencer(fwd:clone(), bwd:clone())
   local inputs, gradOutputs = {}, {}
   for i=1,nStep do
      inputs[i] = torch.randn(batchSize, hiddenSize)
      gradOutputs[i] = torch.randn(batchSize, hiddenSize*2)
   end
   local outputs = brnn:forward(inputs)
   local gradInputs = brnn:backward(inputs, gradOutputs)
   mytester:assert(#inputs == #outputs, "BiSequencer #outputs error")
   mytester:assert(#inputs == #gradInputs, "BiSequencer #outputs error")
   
   -- forward
   local fwdSeq = nn.Sequencer(fwd)
   local bwdSeq = nn.Sequencer(bwd)
   local zip, join = nn.ZipTable(), nn.Sequencer(nn.JoinTable(1,1))
   local fwdOutputs = fwdSeq:forward(inputs)
   local bwdOutputs = _.reverse(bwdSeq:forward(_.reverse(inputs)))
   local zipOutputs = zip:forward{fwdOutputs, bwdOutputs}
   local outputs2 = join:forward(zipOutputs)
   for i,output in ipairs(outputs) do
      mytester:assertTensorEq(output, outputs2[i], 0.000001, "BiSequencer output err "..i)
   end
   
   -- backward
   local joinGradInputs = join:backward(zipOutputs, gradOutputs)
   local zipGradInputs = zip:backward({fwdOutputs, bwdOutputs}, joinGradInputs)
   local bwdGradInputs = _.reverse(bwdSeq:backward(_.reverse(inputs), _.reverse(zipGradInputs[2])))
   local fwdGradInputs = fwdSeq:backward(inputs, zipGradInputs[1])
   local gradInputs2 = zip:forward{fwdGradInputs, bwdGradInputs}
   for i,gradInput in ipairs(gradInputs) do
      local gradInput2 = gradInputs2[i]
      gradInput2[1]:add(gradInput2[2])
      mytester:assertTensorEq(gradInput, gradInput2[1], 0.000001, "BiSequencer gradInput err "..i)
   end
   
   -- params
   local brnn2 = nn.Sequential():add(fwd):add(bwd)
   local params, gradParams = brnn:parameters()
   local params2, gradParams2 = brnn2:parameters()
   mytester:assert(#params == #params2, "BiSequencer #params err")
   mytester:assert(#params == #gradParams, "BiSequencer #gradParams err")
   for i,param in pairs(params) do
      mytester:assertTensorEq(param, params2[i], 0.000001, "BiSequencer params err "..i)
      mytester:assertTensorEq(gradParams[i], gradParams2[i], 0.000001, "BiSequencer gradParams err "..i)
   end
   
   -- updateParameters
   brnn:updateParameters(0.1)
   brnn2:updateParameters(0.1)
   brnn:zeroGradParameters()
   brnn2:zeroGradParameters()
   for i,param in pairs(params) do
      mytester:assertTensorEq(param, params2[i], 0.000001, "BiSequencer params update err "..i)
      mytester:assertTensorEq(gradParams[i], gradParams2[i], 0.000001, "BiSequencer gradParams zero err "..i)
   end
end

function rnntest.BiSequencerLM()
   local hiddenSize = 8
   local batchSize = 4
   local nStep = 3
   local fwd = nn.LSTM(hiddenSize, hiddenSize)
   local bwd = nn.LSTM(hiddenSize, hiddenSize)
   fwd:zeroGradParameters()
   bwd:zeroGradParameters()
   local brnn = nn.BiSequencerLM(fwd:clone(), bwd:clone())
   local inputs, gradOutputs = {}, {}
   for i=1,nStep do
      inputs[i] = torch.randn(batchSize, hiddenSize)
      gradOutputs[i] = torch.randn(batchSize, hiddenSize*2)
   end
   local outputs = brnn:forward(inputs)
   local gradInputs = brnn:backward(inputs, gradOutputs)
   mytester:assert(#inputs == #outputs, "BiSequencerLM #outputs error")
   mytester:assert(#inputs == #gradInputs, "BiSequencerLM #outputs error")
   
   -- forward
   local fwdSeq = nn.Sequencer(fwd)
   local bwdSeq = nn.Sequencer(bwd)
   local merge = nn.Sequential():add(nn.ZipTable()):add(nn.Sequencer(nn.JoinTable(1,1)))
   
   local fwdOutputs = fwdSeq:forward(_.first(inputs, #inputs-1))
   local bwdOutputs = _.reverse(bwdSeq:forward(_.reverse(_.last(inputs, #inputs-1))))
   
   local fwdMergeInputs = _.clone(fwdOutputs)
   table.insert(fwdMergeInputs, 1, fwdOutputs[1]:clone():zero())
   local bwdMergeInputs = _.clone(bwdOutputs)
   table.insert(bwdMergeInputs, bwdOutputs[1]:clone():zero())
   
   local outputs2 = merge:forward{fwdMergeInputs, bwdMergeInputs}
   
   for i,output in ipairs(outputs) do
      mytester:assertTensorEq(output, outputs2[i], 0.000001, "BiSequencerLM output err "..i)
   end
   
   -- backward
   local mergeGradInputs = merge:backward({fwdMergeInputs, bwdMergeInputs}, gradOutputs)
   
   local bwdGradInputs = _.reverse(bwdSeq:backward(_.reverse(_.last(inputs, #inputs-1)), _.reverse(_.first(mergeGradInputs[2], #inputs-1))))
   local fwdGradInputs = fwdSeq:backward(_.first(inputs, #inputs-1), _.last(mergeGradInputs[1], #inputs-1))
   
   for i,gradInput in ipairs(gradInputs) do
      local gradInput2
      if i == 1 then
         gradInput2 = fwdGradInputs[1]
      elseif i == #inputs then
         gradInput2 = bwdGradInputs[#inputs-1]
      else
         gradInput2 = fwdGradInputs[i]:clone()
         gradInput2:add(bwdGradInputs[i-1])
      end
      mytester:assertTensorEq(gradInput, gradInput2, 0.000001, "BiSequencerLM gradInput err "..i)
   end
   
   -- params
   local brnn2 = nn.Sequential():add(fwd):add(bwd)
   local params, gradParams = brnn:parameters()
   local params2, gradParams2 = brnn2:parameters()
   mytester:assert(#params == #params2, "BiSequencerLM #params err")
   mytester:assert(#params == #gradParams, "BiSequencerLM #gradParams err")
   for i,param in pairs(params) do
      mytester:assertTensorEq(param, params2[i], 0.000001, "BiSequencerLM params err "..i)
      mytester:assertTensorEq(gradParams[i], gradParams2[i], 0.000001, "BiSequencerLM gradParams err "..i)
   end
   
   -- updateParameters
   brnn:updateParameters(0.1)
   brnn2:updateParameters(0.1)
   brnn:zeroGradParameters()
   brnn2:zeroGradParameters()
   for i,param in pairs(params) do
      mytester:assertTensorEq(param, params2[i], 0.000001, "BiSequencerLM params update err "..i)
      mytester:assertTensorEq(gradParams[i], gradParams2[i], 0.000001, "BiSequencerLM gradParams zero err "..i)
   end
end

function rnntest.Repeater()
   local batchSize = 4
   local inputSize = 10
   local outputSize = 7
   local nStep = 5 
   local inputModule = nn.Linear(inputSize, outputSize)
   local transferModule = nn.Sigmoid()
   -- test MLP feedback Module (because of Module:representations())
   local feedbackModule = nn.Linear(outputSize, outputSize)
   -- rho = nStep
   local rnn = nn.Recurrent(outputSize, inputModule, feedbackModule, transferModule, nStep)
   local rnn2 = rnn:clone()
   
   local inputs, outputs, gradOutputs = {}, {}, {}
   local input = torch.randn(batchSize, inputSize)
   for step=1,nStep do
      outputs[step] = rnn:forward(input)
      gradOutputs[step] = torch.randn(batchSize, outputSize)
   end
   local gradInputs = {}
   for step=nStep,1,-1 do
      gradInputs[step] = rnn:backward(input, gradOutputs[step])
   end
   
   local rnn3 = nn.Repeater(rnn2, nStep)
   local outputs3 = rnn3:forward(input)
   local gradInput3 = rnn3:backward(input, gradOutputs)
   mytester:assert(#outputs3 == #outputs, "Repeater output size err")
   mytester:assert(#outputs3 == #gradInputs, "Repeater gradInputs size err")
   local gradInput = gradInputs[1]:clone():zero()
   for step,output in ipairs(outputs) do
      mytester:assertTensorEq(outputs3[step], output, 0.00001, "Repeater output "..step)
      gradInput:add(gradInputs[step])
   end
   mytester:assertTensorEq(gradInput3, gradInput, 0.00001, "Repeater gradInput err")
   
   -- test with Recursor
   
   local inputModule = nn.Linear(inputSize, outputSize)
   local transferModule = nn.Sigmoid()
   -- test MLP feedback Module (because of Module:representations())
   local feedbackModule = nn.Linear(outputSize, outputSize)
   -- rho = nStep
   local rnn = nn.Recurrent(outputSize, inputModule, feedbackModule, transferModule, nStep)
   local rnn2 = rnn:clone()
   
   local rnn3 = nn.Repeater(rnn, nStep)
   local rnn4 = nn.Repeater(nn.Sequential():add(nn.Identity()):add(rnn2), nStep)
   
   rnn3:zeroGradParameters()
   rnn4:zeroGradParameters()
   
   local outputs = rnn3:forward(input)
   local outputs2 = rnn4:forward(input)
   
   local gradInput = rnn3:backward(input, gradOutputs)
   local gradInput2 = rnn4:backward(input, gradOutputs)
   
   mytester:assert(#outputs == #outputs2, "Repeater output size err")
   for i=1,#outputs do
      mytester:assertTensorEq(outputs[i], outputs2[i], 0.0000001, "Repeater(Recursor) output err")
   end
   mytester:assertTensorEq(gradInput, gradInput2, 0.000001, "Repeater(Recursor) gradInput err")
   
   rnn3:updateParameters(1)
   rnn4:updateParameters(1)
   
   local params, gradParams = rnn3:parameters()
   local params2, gradParams2 = rnn4:parameters()
   
   for i=1,#params do
      mytester:assertTensorEq(params[i], params2[i], 0.0000001, "Repeater(Recursor) param err "..i)
      mytester:assertTensorEq(gradParams[i], gradParams2[i], 0.0000001, "Repeater(Recursor) gradParam err "..i)
   end
end

function rnntest.SequencerCriterion()
   local batchSize = 4
   local inputSize = 10
   local outputSize = 7
   local nStep = 5  
   -- https://github.com/Element-Research/rnn/issues/128
   local criterion = nn.MaskZeroCriterion(nn.ClassNLLCriterion(),1)
   local sc = nn.SequencerCriterion(criterion:clone())
   local input = {}
   local target = {}
   local err2 = 0
   local gradInput2 = {}
   for i=1,nStep do
      input[i] = torch.randn(batchSize, inputSize)
      target[i] = torch.randperm(inputSize):narrow(1,1,batchSize)
      err2 = err2 + criterion:forward(input[i], target[i])
      gradInput2[i] = criterion:backward(input[i], target[i]):clone()
   end
   local err = sc:forward(input, target)
   mytester:assert(math.abs(err-err2) < 0.000001, "SequencerCriterion forward err")
   local gradInput = sc:backward(input, target)
   for i=1,nStep do
      mytester:assertTensorEq(gradInput[i], gradInput2[i], 0.000001, "SequencerCriterion backward err "..i)
   end
   
   -- test type()
   sc.gradInput = {}
   sc:float()
   
   for i=1,nStep do
      input[i] = input[i]:float()
      target[i] = target[i]:float()
   end
   
   local err3 = sc:forward(input, target)
   mytester:assert(math.abs(err - err3) < 0.000001, "SequencerCriterion forward type err") 
   local gradInput3 = sc:backward(input, target)
   for i=1,nStep do
      mytester:assertTensorEq(gradInput[i]:float(), gradInput3[i], 0.000001, "SequencerCriterion backward type err "..i)
   end
   
   if pcall(function() require 'cunn' end) then
      -- test cuda()
      sc.gradInput = {}
      sc:cuda()
   
      local gradInput4 = {}
      for i=1,nStep do
         input[i] = input[i]:cuda()
         target[i] = target[i]:cuda()
      end
      
      local err4 = sc:forward(input, target)
      mytester:assert(math.abs(err - err4) < 0.000001, "SequencerCriterion forward cuda err") 
      local gradInput4 = sc:backward(input, target)
      for i=1,nStep do
         mytester:assertTensorEq(gradInput4[i]:float(), gradInput3[i], 0.000001, "SequencerCriterion backward cuda err "..i)
      end
   end
end

function rnntest.RepeaterCriterion()
   local batchSize = 4
   local inputSize = 10
   local outputSize = 7
   local nStep = 5  
   local criterion = nn.ClassNLLCriterion()
   local sc = nn.RepeaterCriterion(criterion:clone())
   local input = {}
   local target = torch.randperm(inputSize):narrow(1,1,batchSize)
   local err2 = 0
   local gradInput2 = {}
   for i=1,nStep do
      input[i] = torch.randn(batchSize, inputSize)
      err2 = err2 + criterion:forward(input[i], target)
      gradInput2[i] = criterion:backward(input[i], target):clone()
   end
   local err = sc:forward(input, target)
   mytester:assert(math.abs(err-err2) < 0.000001, "RepeaterCriterion forward err") 
   local gradInput = sc:backward(input, target)
   for i=1,nStep do
      mytester:assertTensorEq(gradInput[i], gradInput2[i], 0.000001, "RepeaterCriterion backward err "..i)
   end
   
   -- test type()
   sc:float()
   
   local gradInput3 = {}
   target = target:float()
   for i=1,nStep do
      input[i] = input[i]:float()
   end
   
   local err3 = sc:forward(input, target)
   mytester:assert(math.abs(err - err3) < 0.000001, "RepeaterCriterion forward type err") 
   local gradInput3 = sc:backward(input, target)
   for i=1,nStep do
      mytester:assertTensorEq(gradInput[i]:float(), gradInput3[i], 0.000001, "RepeaterCriterion backward type err "..i)
   end
end

function rnntest.RecurrentAttention()
   -- so basically, I know that this works because I used it to 
   -- reproduce a paper's results. So all future RecurrentAttention
   -- versions should match the behavior of this RATest class.
   -- Yeah, its ugly, but it's a unit test, so kind of hidden :
   local RecurrentAttention, parent = torch.class("nn.RATest", "nn.AbstractSequencer")

   function RecurrentAttention:__init(rnn, action, nStep, hiddenSize)
      parent.__init(self)
      assert(torch.isTypeOf(rnn, 'nn.ARTest'))
      assert(torch.isTypeOf(action, 'nn.Module'))
      assert(torch.type(nStep) == 'number')
      assert(torch.type(hiddenSize) == 'table')
      assert(torch.type(hiddenSize[1]) == 'number', "Does not support table hidden layers" )
      
      self.rnn = rnn
      self.rnn.copyInputs = true
      self.action = action -- samples an x,y actions for each example
      self.hiddenSize = hiddenSize
      self.nStep = nStep
      
      self.modules = {self.rnn, self.action}
      self.sharedClones = {self.action:sharedClone()} -- action clones
      
      self.output = {} -- rnn output
      self.actions = {} -- action output
      
      self.forwardActions = false
      
      self.gradHidden = {}
   end
   
   function RecurrentAttention:getStepModule(step)
      assert(self.sharedClones, "no sharedClones for type "..torch.type(self))
      assert(step, "expecting step at arg 1")
      local module = self.sharedClones[step]
      if not module then
         module = self.sharedClones[1]:sharedClone()
         self.sharedClones[step] = module
      end
      return module
   end

   function RecurrentAttention:updateOutput(input)
      self.rnn:forget()
      local nDim = input:dim()
      
      for step=1,self.nStep do
         -- we maintain a copy of action (with shared params) for each time-step
         local action = self:getStepModule(step)
         
         if step == 1 then
            -- sample an initial starting actions by forwarding zeros through the action
            self._initInput = self._initInput or input.new()
            self._initInput:resize(input:size(1),table.unpack(self.hiddenSize)):zero()
            self.actions[1] = action:updateOutput(self._initInput)
         else
            -- sample actions from previous hidden activation (rnn output)
            self.actions[step] = action:updateOutput(self.output[step-1])
         end
         
         -- rnn handles the recurrence internally
         local output = self.rnn:updateOutput{input, self.actions[step]}
         self.output[step] = self.forwardActions and {output, self.actions[step]} or output
      end
      
      return self.output
   end

   function RecurrentAttention:updateGradInput(input, gradOutput)
      assert(self.rnn.step - 1 == self.nStep, "inconsistent rnn steps")
      assert(torch.type(gradOutput) == 'table', "expecting gradOutput table")
      assert(#gradOutput == self.nStep, "gradOutput should have nStep elements")
       
      -- backward through the action
      for step=self.nStep,1,-1 do
         local action = self:getStepModule(step)
         
         local gradOutput_, gradAction_ = gradOutput[step], action.output:clone():zero()
         if self.forwardActions then
            gradOutput_, gradAction_ = unpack(gradOutput[step])
         end
         
         if step == self.nStep then
            self.gradHidden[step] = nn.rnn.recursiveCopy(self.gradHidden[step], gradOutput_)
         else
            -- gradHidden = gradOutput + gradAction
            nn.rnn.recursiveAdd(self.gradHidden[step], gradOutput_)
         end
         
         if step == 1 then
            -- backward through initial starting actions
            action:updateGradInput(self._initInput, gradAction_ or action.output)
         else
            -- Note : gradOutput is ignored by REINFORCE modules so we give action.output as a dummy variable
            local gradAction = action:updateGradInput(self.output[step-1], gradAction_)
            self.gradHidden[step-1] = nn.rnn.recursiveCopy(self.gradHidden[step-1], gradAction)
         end
      end
      
      -- backward through the rnn layer
      for step=1,self.nStep do
         self.rnn.step = step + 1
         self.rnn:updateGradInput(input, self.gradHidden[step])
      end
      -- back-propagate through time (BPTT)
      self.rnn:updateGradInputThroughTime()
      
      for step=self.nStep,1,-1 do
         local gradInput = self.rnn.gradInputs[step][1]
         if step == self.nStep then
            self.gradInput:resizeAs(gradInput):copy(gradInput)
         else
            self.gradInput:add(gradInput)
         end
      end

      return self.gradInput
   end

   function RecurrentAttention:accGradParameters(input, gradOutput, scale)
      assert(self.rnn.step - 1 == self.nStep, "inconsistent rnn steps")
      assert(torch.type(gradOutput) == 'table', "expecting gradOutput table")
      assert(#gradOutput == self.nStep, "gradOutput should have nStep elements")
       
      -- backward through the action layers
      for step=self.nStep,1,-1 do
         local action = self:getStepModule(step)
         local gradAction_ = self.forwardActions and gradOutput[step][2] or action.output:clone():zero()
               
         if step == 1 then
            -- backward through initial starting actions
            action:accGradParameters(self._initInput, gradAction_, scale)
         else
            -- Note : gradOutput is ignored by REINFORCE modules so we give action.output as a dummy variable
            action:accGradParameters(self.output[step-1], gradAction_, scale)
         end
      end
      
      -- backward through the rnn layer
      for step=1,self.nStep do
         self.rnn.step = step + 1
         self.rnn:accGradParameters(input, self.gradHidden[step], scale)
      end
      -- back-propagate through time (BPTT)
      self.rnn:accGradParametersThroughTime()
   end

   function RecurrentAttention:accUpdateGradParameters(input, gradOutput, lr)
      assert(self.rnn.step - 1 == self.nStep, "inconsistent rnn steps")
      assert(torch.type(gradOutput) == 'table', "expecting gradOutput table")
      assert(#gradOutput == self.nStep, "gradOutput should have nStep elements")
       
      -- backward through the action layers
      for step=self.nStep,1,-1 do
         local action = self:getStepModule(step)
         local gradAction_ = self.forwardActions and gradOutput[step][2] or action.output:clone():zero()
         
         if step == 1 then
            -- backward through initial starting actions
            action:accUpdateGradParameters(self._initInput, gradAction_, lr)
         else
            -- Note : gradOutput is ignored by REINFORCE modules so we give action.output as a dummy variable
            action:accUpdateGradParameters(self.output[step-1], gradAction_, lr)
         end
      end
      
      -- backward through the rnn layer
      for step=1,self.nStep do
         self.rnn.step = step + 1
         self.rnn:accUpdateGradParameters(input, self.gradHidden[step], lr)
      end
      -- back-propagate through time (BPTT)
      self.rnn:accUpdateGradParametersThroughTime()
   end

   function RecurrentAttention:type(type)
      self._input = nil
      self._actions = nil
      self._crop = nil
      self._pad = nil
      self._byte = nil
      return parent.type(self, type)
   end

   function RecurrentAttention:__tostring__()
      local tab = '  '
      local line = '\n'
      local ext = '  |    '
      local extlast = '       '
      local last = '   ... -> '
      local str = torch.type(self)
      str = str .. ' {'
      str = str .. line .. tab .. 'action : ' .. tostring(self.action):gsub(line, line .. tab .. ext)
      str = str .. line .. tab .. 'rnn     : ' .. tostring(self.rnn):gsub(line, line .. tab .. ext)
      str = str .. line .. '}'
      return str
   end
   
   RecurrentAttention.includingSharedClones = nn.AbstractRecurrent.includingSharedClones
   RecurrentAttention.type = nn.AbstractRecurrent.type
   RecurrentAttention.training = nn.AbstractRecurrent.training
   RecurrentAttention.evaluate = nn.AbstractRecurrent.evaluate
   RecurrentAttention.reinforce = nn.AbstractRecurrent.reinforce
   
   makeOldRecurrent()

   if not pcall(function() require "image" end) then return end -- needs the image package
   
   local opt = {
      glimpseDepth = 3,
      glimpseHiddenSize = 20,
      glimpsePatchSize = 8,
      locatorHiddenSize = 20,
      imageHiddenSize = 20,
      hiddenSize = 20,
      rho = 5,
      locatorStd = 0.1,
      inputSize = 28,
      nClass = 10,
      batchSize = 4
   }
   
   -- glimpse network (rnn input layer) 
   local locationSensor = nn.Sequential()
   locationSensor:add(nn.SelectTable(2))
   locationSensor:add(nn.Linear(2, opt.locatorHiddenSize))
   locationSensor:add(nn.ReLU())

   local glimpseSensor = nn.Sequential()
   glimpseSensor:add(nn.SpatialGlimpse(opt.glimpsePatchSize, opt.glimpseDepth, opt.glimpseScale))
   glimpseSensor:add(nn.Collapse(3))
   glimpseSensor:add(nn.Linear(1*(opt.glimpsePatchSize^2)*opt.glimpseDepth, opt.glimpseHiddenSize))
   glimpseSensor:add(nn.ReLU())

   local glimpse = nn.Sequential()
   --glimpse:add(nn.PrintSize("preglimpse"))
   glimpse:add(nn.ConcatTable():add(locationSensor):add(glimpseSensor))
   glimpse:add(nn.JoinTable(1,1))
   glimpse:add(nn.Linear(opt.glimpseHiddenSize+opt.locatorHiddenSize, opt.imageHiddenSize))
   glimpse:add(nn.ReLU())
   glimpse:add(nn.Linear(opt.imageHiddenSize, opt.hiddenSize))

   -- recurrent neural network
   local rnn = nn.Recurrent(
      opt.hiddenSize, 
      glimpse,
      nn.Linear(opt.hiddenSize, opt.hiddenSize), 
      nn.ReLU(), 99999
   )
   
   local rnn2 = nn.ReTest(
      rnn.startModule:clone(),
      glimpse:clone(),
      rnn.feedbackModule:clone(),
      nn.ReLU(), 99999
   )

   -- output layer (actions)
   local locator = nn.Sequential()
   locator:add(nn.Linear(opt.hiddenSize, 2))
   locator:add(nn.HardTanh()) -- bounds mean between -1 and 1
   local rn = nn.ReinforceNormal(2*opt.locatorStd)
   rn:evaluate() -- so we can match the output from sg to sg2 (i.e deterministic)
   locator:add(rn) -- sample from normal, uses REINFORCE learning rule
   locator:add(nn.HardTanh()) -- bounds sample between -1 and 1
   
   -- model is a reinforcement learning agent
   local rva2 = nn.RATest(rnn2:clone(), locator:clone(), opt.rho, {opt.hiddenSize})
   local rva = nn.RecurrentAttention(rnn:clone(), locator:clone(), opt.rho, {opt.hiddenSize})
   
   for i=1,3 do
   
      local input = torch.randn(opt.batchSize,1,opt.inputSize,opt.inputSize)
      local gradOutput = {}
      for step=1,opt.rho do
         table.insert(gradOutput, torch.randn(opt.batchSize, opt.hiddenSize))
      end
      
      -- now we compare to the nn.RATest class (which, we know, works)
      rva:zeroGradParameters()
      rva2:zeroGradParameters()
      
      local output = rva:forward(input)
      local output2 = rva2:forward(input)
      
      mytester:assert(#output == #output2, "RecurrentAttention #output err")
      for i=1,#output do
         mytester:assertTensorEq(output[i], output2[i], 0.0000001, "RecurrentAttention output err "..i)
      end
      
      local reward = torch.randn(opt.batchSize)
      rva:reinforce(reward)
      rva2:reinforce(reward:clone())
      local gradInput = rva:backward(input, gradOutput)
      local gradInput2 = rva2:backward(input, gradOutput)
      
      mytester:assertTensorEq(gradInput, gradInput2, 0.0000001, "RecurrentAttention gradInput err")
      
      rva:updateParameters(1)
      rva2:updateParameters(1)
      
      local params, gradParams = rva:parameters()
      local params2, gradParams2 = rva2:parameters()
      
      for i=1,#params do
         mytester:assertTensorEq(params[i], params2[i], 0.0000001, "RecurrentAttention, param err "..i)
         mytester:assertTensorEq(gradParams[i], gradParams2[i], 0.0000001, "RecurrentAttention, gradParam err "..i)
      end
   end
   
   -- test with explicit recursor
   
   -- model is a reinforcement learning agent
   local rva2 = nn.RATest(rnn2:clone(), locator:clone(), opt.rho, {opt.hiddenSize})
   local rva = nn.RecurrentAttention(nn.Recursor(rnn:clone()), locator:clone(), opt.rho, {opt.hiddenSize})
   
   for i=1,3 do
      local input = torch.randn(opt.batchSize,1,opt.inputSize,opt.inputSize)
      local gradOutput = {}
      for step=1,opt.rho do
         table.insert(gradOutput, torch.randn(opt.batchSize, opt.hiddenSize))
      end
      
      -- now we compare to the nn.RATest class (which, we know, works)
      rva:zeroGradParameters()
      rva2:zeroGradParameters()
      
      local output = rva:forward(input)
      local output2 = rva2:forward(input)
      
      mytester:assert(#output == #output2, "RecurrentAttention(Recursor) #output err")
      for i=1,#output do
         mytester:assertTensorEq(output[i], output2[i], 0.0000001, "RecurrentAttention(Recursor) output err "..i)
      end
      
      local reward = torch.randn(opt.batchSize)
      rva:reinforce(reward)
      rva2:reinforce(reward:clone())
      local gradInput = rva:backward(input, gradOutput)
      local gradInput2 = rva2:backward(input, gradOutput)
      
      mytester:assertTensorEq(gradInput, gradInput2, 0.0000001, "RecurrentAttention(Recursor) gradInput err")
      
      rva:updateParameters(1)
      rva2:updateParameters(1)
      
      local params, gradParams = rva:parameters()
      local params2, gradParams2 = rva2:parameters()
      
      for i=1,#params do
         mytester:assertTensorEq(params[i], params2[i], 0.0000001, "RecurrentAttention(Recursor), param err "..i)
         mytester:assertTensorEq(gradParams[i], gradParams2[i], 0.0000001, "RecurrentAttention(Recursor), gradParam err "..i)
      end
   end
end
   
function rnntest.LSTM_nn_vs_nngraph()
   local model = {}
   -- match the successful https://github.com/wojzaremba/lstm
   -- We want to make sure our LSTM matches theirs.
   -- Also, the ugliest unit test you have every seen.
   -- Resolved 2-3 annoying bugs with it.
   local success = pcall(function() require 'nngraph' end)
   if not success then
      return
   end
   
   local vocabSize = 100
   local inputSize = 30
   local batchSize = 4
   local nLayer = 2
   local dropout = 0
   local nStep = 10
   local lr = 1
   
   -- build nn equivalent of nngraph model
   local model2 = nn.Sequential()
   local container2 = nn.Container()
   container2:add(nn.LookupTable(vocabSize, inputSize))
   model2:add(container2:get(1))
   local dropout2 = nn.Dropout(dropout)
   model2:add(dropout2)
   local seq21 = nn.SplitTable(1,2)
   model2:add(seq21)
   container2:add(nn.FastLSTM(inputSize, inputSize))
   local seq22 = nn.Sequencer(container2:get(2))
   model2:add(seq22)
   local seq24 = nn.Sequencer(nn.Dropout(0))
   model2:add(seq24)
   container2:add(nn.FastLSTM(inputSize, inputSize))
   local seq23 = nn.Sequencer(container2:get(3))
   model2:add(seq23)
   local seq25 = nn.Sequencer(nn.Dropout(0))
   model2:add(seq25)
   container2:add(nn.Linear(inputSize, vocabSize))
   local mlp = nn.Sequential():add(container2:get(4)):add(nn.LogSoftMax()) -- test double encapsulation
   model2:add(nn.Sequencer(mlp))
   
   local criterion2 = nn.ModuleCriterion(nn.SequencerCriterion(nn.ClassNLLCriterion()), nil, nn.SplitTable(1,1))
   
   
   -- nngraph model 
   local container = nn.Container()
   local lstmId = 1
   local function lstm(x, prev_c, prev_h)
      -- Calculate all four gates in one go
      local i2h = nn.Linear(inputSize, 4*inputSize)
      local dummy = nn.Container()
      dummy:add(i2h)
      i2h = i2h(x)
      local h2h = nn.LinearNoBias(inputSize, 4*inputSize)
      dummy:add(h2h)
      h2h = h2h(prev_h)
      container:add(dummy)
      local gates = nn.CAddTable()({i2h, h2h})

      -- Reshape to (batch_size, n_gates, hid_size)
      -- Then slize the n_gates dimension, i.e dimension 2
      local reshaped_gates =  nn.Reshape(4,inputSize)(gates)
      local sliced_gates = nn.SplitTable(2)(reshaped_gates)

      -- Use select gate to fetch each gate and apply nonlinearity
      local in_gate          = nn.Sigmoid()(nn.SelectTable(1)(sliced_gates))
      local in_transform     = nn.Tanh()(nn.SelectTable(2)(sliced_gates))
      local forget_gate      = nn.Sigmoid()(nn.SelectTable(3)(sliced_gates))
      local out_gate         = nn.Sigmoid()(nn.SelectTable(4)(sliced_gates))

      local next_c           = nn.CAddTable()({
         nn.CMulTable()({forget_gate, prev_c}),
         nn.CMulTable()({in_gate,     in_transform})
      })
      local next_h           = nn.CMulTable()({out_gate, nn.Tanh()(next_c)})
      lstmId = lstmId + 1
      return next_c, next_h
   end
   local function create_network()
      local x                = nn.Identity()()
      local y                = nn.Identity()()
      local prev_s           = nn.Identity()()
      local lookup = nn.LookupTable(vocabSize, inputSize)
      container:add(lookup)
      local identity = nn.Identity()
      lookup = identity(lookup(x))
      local i                = {[0] = lookup}
      local next_s           = {}
      local split         = {prev_s:split(2 * nLayer)}
      for layer_idx = 1, nLayer do
         local prev_c         = split[2 * layer_idx - 1]
         local prev_h         = split[2 * layer_idx]
         local dropped        = nn.Dropout(dropout)(i[layer_idx - 1])
         local next_c, next_h = lstm(dropped, prev_c, prev_h)
         table.insert(next_s, next_c)
         table.insert(next_s, next_h)
         i[layer_idx] = next_h
      end
      
      local h2y              = nn.Linear(inputSize, vocabSize)
      container:add(h2y)
      local dropped          = nn.Dropout(dropout)(i[nLayer])
      local pred             = nn.LogSoftMax()(h2y(dropped))
      local err              = nn.ClassNLLCriterion()({pred, y})
      local module           = nn.gModule({x, y, prev_s}, {err, nn.Identity()(next_s)})
      module:getParameters():uniform(-0.1, 0.1)
      module._lookup = identity
      return module
   end
   
   local function g_cloneManyTimes(net, T)
      local clones = {}
      local params, gradParams = net:parameters()
      local mem = torch.MemoryFile("w"):binary()
      assert(net._lookup)
      mem:writeObject(net)
      for t = 1, T do
         local reader = torch.MemoryFile(mem:storage(), "r"):binary()
         local clone = reader:readObject()
         reader:close()
         local cloneParams, cloneGradParams = clone:parameters()
         for i = 1, #params do
            cloneParams[i]:set(params[i])
            cloneGradParams[i]:set(gradParams[i])
         end
         clones[t] = clone
         collectgarbage()
      end
      mem:close()
      return clones
   end
   
   local model = {}
   local paramx, paramdx
   local core_network = create_network()
   
   -- sync nn with nngraph model
   local params, gradParams = container:getParameters()
   local params2, gradParams2 = container2:getParameters()
   params2:copy(params)
   container:zeroGradParameters()
   container2:zeroGradParameters()
   paramx, paramdx = core_network:getParameters()
   
   model.s = {}
   model.ds = {}
   model.start_s = {}
   for j = 0, nStep do
      model.s[j] = {}
      for d = 1, 2 * nLayer do
         model.s[j][d] = torch.zeros(batchSize, inputSize)
      end
   end
   for d = 1, 2 * nLayer do
      model.start_s[d] = torch.zeros(batchSize, inputSize)
      model.ds[d] = torch.zeros(batchSize, inputSize)
   end
   model.core_network = core_network
   model.rnns = g_cloneManyTimes(core_network, nStep)
   model.norm_dw = 0
   model.err = torch.zeros(nStep)
   
   -- more functions for nngraph baseline
   local function g_replace_table(to, from)
     assert(#to == #from)
     for i = 1, #to do
       to[i]:copy(from[i])
     end
   end

   local function reset_ds()
     for d = 1, #model.ds do
       model.ds[d]:zero()
     end
   end
   
   local function reset_state(state)
     state.pos = 1
     if model ~= nil and model.start_s ~= nil then
       for d = 1, 2 * nLayer do
         model.start_s[d]:zero()
       end
     end
   end

   local function fp(state)
     g_replace_table(model.s[0], model.start_s)
     if state.pos + nStep > state.data:size(1) then
         error"Not Supposed to happen in this unit test"
     end
     for i = 1, nStep do
       local x = state.data[state.pos]
       local y = state.data[state.pos + 1]
       local s = model.s[i - 1]
       model.err[i], model.s[i] = unpack(model.rnns[i]:forward({x, y, s}))
       state.pos = state.pos + 1
     end
     g_replace_table(model.start_s, model.s[nStep])
     return model.err:mean()
   end

   model.dss = {}
   local function bp(state)
     paramdx:zero()
     local __, gradParams = core_network:parameters()
     for i=1,#gradParams do
        mytester:assert(gradParams[i]:sum() == 0)
     end
     reset_ds() -- backward of last step in each sequence is zero
     for i = nStep, 1, -1 do
       state.pos = state.pos - 1
       local x = state.data[state.pos]
       local y = state.data[state.pos + 1]
       local s = model.s[i - 1]
       local derr = torch.ones(1)
       local tmp = model.rnns[i]:backward({x, y, s}, {derr, model.ds,})[3]
       model.dss[i-1] = tmp
       g_replace_table(model.ds, tmp)
     end
     state.pos = state.pos + nStep
     paramx:add(-lr, paramdx)
   end
   
   -- inputs and targets (for nngraph implementation)
   local inputs = torch.Tensor(nStep*10, batchSize):random(1,vocabSize)

   -- is everything aligned between models?
   local params_, gradParams_ = container:parameters()
   local params2_, gradParams2_ = container2:parameters()

   for i=1,#params_ do
      mytester:assertTensorEq(params_[i], params2_[i], 0.00001, "nn vs nngraph unaligned params err "..i)
      mytester:assertTensorEq(gradParams_[i], gradParams2_[i], 0.00001, "nn vs nngraph unaligned gradParams err "..i)
   end
   
   -- forward 
   local state = {pos=1,data=inputs}
   local err = fp(state)
   
   local inputs2 = inputs:narrow(1,1,nStep):transpose(1,2)
   local targets2 = inputs:narrow(1,2,nStep):transpose(1,2)
   local outputs2 = model2:forward(inputs2)
   local err2 = criterion2:forward(outputs2, targets2)
   mytester:assert(math.abs(err - err2/nStep) < 0.0001, "nn vs nngraph err error")
   
   -- backward/update
   bp(state)
   
   local gradOutputs2 = criterion2:backward(outputs2, targets2)
   model2:backward(inputs2, gradOutputs2)
   model2:updateParameters(lr)
   model2:zeroGradParameters()
   
   for i=1,#gradParams2_ do
      mytester:assert(gradParams2_[i]:sum() == 0)
   end
   
   for i=1,#params_ do
      mytester:assertTensorEq(params_[i], params2_[i], 0.00001, "nn vs nngraph params err "..i)
   end
   
   for i=1,nStep do
      mytester:assertTensorEq(model.rnns[i]._lookup.output, dropout2.output:select(2,i), 0.0000001)
      mytester:assertTensorEq(model.rnns[i]._lookup.gradInput, dropout2.gradInput:select(2,i), 0.0000001)
   end
   
   -- next_c, next_h, next_c...
   for i=nStep-1,2,-1 do
      mytester:assertTensorEq(model.dss[i][1], container2:get(2).gradCells[i], 0.0000001, "gradCells1 err "..i)
      mytester:assertTensorEq(model.dss[i][2], container2:get(2)._gradOutputs[i] - seq24.gradInput[i], 0.0000001, "gradOutputs1 err "..i)
      mytester:assertTensorEq(model.dss[i][3], container2:get(3).gradCells[i], 0.0000001, "gradCells2 err "..i)
      mytester:assertTensorEq(model.dss[i][4], container2:get(3)._gradOutputs[i] - seq25.gradInput[i], 0.0000001, "gradOutputs2 err "..i)
   end
   
   for i=1,#params2_ do
      params2_[i]:copy(params_[i])
      gradParams_[i]:copy(gradParams2_[i])
   end
   
   local gradInputClone = dropout2.gradInput:select(2,1):clone()
   
   local start_s = _.map(model.start_s, function(k,v) return v:clone() end)
   mytester:assertTensorEq(start_s[1], container2:get(2).cells[nStep], 0.0000001)
   mytester:assertTensorEq(start_s[2], container2:get(2).outputs[nStep], 0.0000001)
   mytester:assertTensorEq(start_s[3], container2:get(3).cells[nStep], 0.0000001)
   mytester:assertTensorEq(start_s[4], container2:get(3).outputs[nStep], 0.0000001)
   
   -- and do it again
   -- forward 
   -- reset_state(state)
   
   local inputs2 = inputs:narrow(1,nStep+1,nStep):transpose(1,2)
   local targets2 = inputs:narrow(1,nStep+2,nStep):transpose(1,2)
   model2:remember()
   local outputs2 = model2:forward(inputs2)
   
   local inputsClone = seq21.output[nStep]:clone()
   local outputsClone = container2:get(2).outputs[nStep]:clone()
   local cellsClone = container2:get(2).cells[nStep]:clone()
   local err2 = criterion2:forward(outputs2, targets2)
   local state = {pos=nStep+1,data=inputs}
   local err = fp(state)
   mytester:assert(math.abs(err2/nStep - err) < 0.00001, "nn vs nngraph err error")
   -- backward/update
   bp(state)
   
   local gradOutputs2 = criterion2:backward(outputs2, targets2)
   model2:backward(inputs2, gradOutputs2)
   
   mytester:assertTensorEq(start_s[1], container2:get(2).cells[nStep], 0.0000001)
   mytester:assertTensorEq(start_s[2], container2:get(2).outputs[nStep], 0.0000001)
   mytester:assertTensorEq(start_s[3], container2:get(3).cells[nStep], 0.0000001)
   mytester:assertTensorEq(start_s[4], container2:get(3).outputs[nStep], 0.0000001)
   
   model2:updateParameters(lr)
   
   mytester:assertTensorEq(inputsClone, seq21.output[nStep], 0.000001)
   mytester:assertTensorEq(outputsClone, container2:get(2).outputs[nStep], 0.000001)
   mytester:assertTensorEq(cellsClone, container2:get(2).cells[nStep], 0.000001)
   
   -- next_c, next_h, next_c...
   for i=nStep-1,2,-1 do
      mytester:assertTensorEq(model.dss[i][1], container2:get(2).gradCells[i+nStep], 0.0000001, "gradCells1 err "..i)
      mytester:assertTensorEq(model.dss[i][2], container2:get(2)._gradOutputs[i+nStep] - seq24.gradInput[i], 0.0000001, "gradOutputs1 err "..i)
      mytester:assertTensorEq(model.dss[i][3], container2:get(3).gradCells[i+nStep], 0.0000001, "gradCells2 err "..i)
      mytester:assertTensorEq(model.dss[i][4], container2:get(3)._gradOutputs[i+nStep] - seq25.gradInput[i], 0.0000001, "gradOutputs2 err "..i)
   end
   
   mytester:assertTensorNe(gradInputClone, dropout2.gradInput:select(2,1), 0.0000001, "lookup table gradInput1 err")
   
   for i=1,nStep do
      mytester:assertTensorEq(model.rnns[i]._lookup.output, dropout2.output:select(2,i), 0.0000001, "lookup table output err "..i)
      mytester:assertTensorEq(model.rnns[i]._lookup.gradInput, dropout2.gradInput:select(2,i), 0.0000001, "lookup table gradInput err "..i)
   end
   
   for i=1,#params_ do
      mytester:assertTensorEq(params_[i], params2_[i], 0.00001, "nn vs nngraph second update params err "..i)
   end
end

function rnntest.LSTM_char_rnn()
   -- benchmark our LSTM against char-rnn's LSTM
   if not benchmark then
      return
   end
   
   local success = pcall(function() 
         require 'nngraph' 
         require 'cunn' 
      end)
   if not success then
      return
   end
   
   local batch_size = 50
   local input_size = 65
   local rnn_size = 128
   local n_layer = 2
   local seq_len = 50
   
   local inputs = {}
   local gradOutputs = {}
   for i=1,seq_len do
      table.insert(inputs, torch.Tensor(batch_size):random(1,input_size):cuda())
      table.insert(gradOutputs, torch.randn(batch_size, input_size):cuda())
   end
   
   local a = torch.Timer()
   local function clone_list(tensor_list, zero_too)
       -- utility function. todo: move away to some utils file?
       -- takes a list of tensors and returns a list of cloned tensors
       local out = {}
       for k,v in pairs(tensor_list) do
           out[k] = v:clone()
           if zero_too then out[k]:zero() end
       end
       return out
   end
   
   local model_utils = {}
   function model_utils.combine_all_parameters(...)
      local con = nn.Container()
      for i, net in ipairs{...} do
         con:add(net)
      end
      return con:getParameters()
   end

   function model_utils.clone_many_times(net, T)
       local clones = {}

       local params, gradParams
       if net.parameters then
           params, gradParams = net:parameters()
           if params == nil then
               params = {}
           end
       end

       local paramsNoGrad
       if net.parametersNoGrad then
           paramsNoGrad = net:parametersNoGrad()
       end

       local mem = torch.MemoryFile("w"):binary()
       mem:writeObject(net)

       for t = 1, T do
           -- We need to use a new reader for each clone.
           -- We don't want to use the pointers to already read objects.
           local reader = torch.MemoryFile(mem:storage(), "r"):binary()
           local clone = reader:readObject()
           reader:close()

           if net.parameters then
               local cloneParams, cloneGradParams = clone:parameters()
               local cloneParamsNoGrad
               for i = 1, #params do
                   cloneParams[i]:set(params[i])
                   cloneGradParams[i]:set(gradParams[i])
               end
               if paramsNoGrad then
                   cloneParamsNoGrad = clone:parametersNoGrad()
                   for i =1,#paramsNoGrad do
                       cloneParamsNoGrad[i]:set(paramsNoGrad[i])
                   end
               end
           end

           clones[t] = clone
           collectgarbage()
       end

       mem:close()
       return clones
   end
   
   local function makeCharLSTM(input_size, rnn_size, n)
      local dropout = 0 

      -- there will be 2*n+1 inputs
      local inputs = {}
      table.insert(inputs, nn.Identity()()) -- x
      for L = 1,n do
         table.insert(inputs, nn.Identity()()) -- prev_c[L]
         table.insert(inputs, nn.Identity()()) -- prev_h[L]
      end

      local x, input_size_L
      local outputs = {}
      for L = 1,n do
         -- c,h from previos timesteps
         local prev_h = inputs[L*2+1]
         local prev_c = inputs[L*2]
         -- the input to this layer
         if L == 1 then 
            x = nn.OneHot(input_size)(inputs[1])
            input_size_L = input_size
         else 
            x = outputs[(L-1)*2] 
            if dropout > 0 then x = nn.Dropout(dropout)(x) end -- apply dropout, if any
            input_size_L = rnn_size
         end
         -- evaluate the input sums at once for efficiency
         local i2h = nn.Linear(input_size_L, 4 * rnn_size)(x):annotate{name='i2h_'..L}
         local h2h = nn.LinearNoBias(rnn_size, 4 * rnn_size)(prev_h):annotate{name='h2h_'..L}
         local all_input_sums = nn.CAddTable()({i2h, h2h})

         local reshaped = nn.Reshape(4, rnn_size)(all_input_sums)
         local n1, n2, n3, n4 = nn.SplitTable(2)(reshaped):split(4)
         -- decode the gates
         local in_gate = nn.Sigmoid()(n1)
         local forget_gate = nn.Sigmoid()(n2)
         local out_gate = nn.Sigmoid()(n3)
         -- decode the write inputs
         local in_transform = nn.Tanh()(n4)
         -- perform the LSTM update
         local next_c           = nn.CAddTable()({
           nn.CMulTable()({forget_gate, prev_c}),
           nn.CMulTable()({in_gate,     in_transform})
         })
         -- gated cells form the output
         local next_h = nn.CMulTable()({out_gate, nn.Tanh()(next_c)})

         table.insert(outputs, next_c)
         table.insert(outputs, next_h)
      end

      -- set up the decoder
      local top_h = outputs[#outputs]
      if dropout > 0 then top_h = nn.Dropout(dropout)(top_h) end
      local proj = nn.Linear(rnn_size, input_size)(top_h):annotate{name='decoder'}
      local logsoft = nn.LogSoftMax()(proj)
      table.insert(outputs, logsoft)

      local lstm = nn.gModule(inputs, outputs):cuda()
      return lstm
   end
   
   -- the initial state of the cell/hidden states
   local init_state = {}
   for L=1,n_layer do
       local h_init = torch.zeros(batch_size, rnn_size):cuda()
       table.insert(init_state, h_init:clone())
       table.insert(init_state, h_init:clone())
   end
   
   local lstm1 = makeCharLSTM(input_size, rnn_size, n_layer)   
   local crit1 = nn.ClassNLLCriterion()
   local protos = {rnn=lstm1,criterion=crit1}
   
   -- make a bunch of clones after flattening, as that reallocates memory
   local clones = {}
   for name,proto in pairs(protos) do
       clones[name] = model_utils.clone_many_times(proto, seq_len, not proto.parameters)
   end

   -- put the above things into one flattened parameters tensor
   local params, grad_params = model_utils.combine_all_parameters(lstm1)
   
   local init_state_global = clone_list(init_state)
   
   -- do fwd/bwd and return loss, grad_params
   local function trainCharrnn(x, y, fwdOnly)
      local rnn_state = {[0] = init_state_global}
      local predictions = {}           -- softmax outputs
      local loss = 0
      for t=1,seq_len do
        clones.rnn[t]:training() -- make sure we are in correct mode (this is cheap, sets flag)
        local lst = clones.rnn[t]:forward{x[t], unpack(rnn_state[t-1])}
        rnn_state[t] = {}
        for i=1,#init_state do table.insert(rnn_state[t], lst[i]) end -- extract the state, without output
        predictions[t] = lst[#lst] -- last element is the prediction
        --loss = loss + clones.criterion[t]:forward(predictions[t], y[t])
      end
      
      if not fwdOnly then
         --loss = loss / seq_len
         ------------------ backward pass -------------------
         -- initialize gradient at time t to be zeros (there's no influence from future)
         local drnn_state = {[seq_len] = clone_list(init_state, true)} -- true also zeros the clones
         for t=seq_len,1,-1 do
           -- backprop through loss, and softmax/linear
           --local doutput_t = clones.criterion[t]:backward(predictions[t], y[t])
           local doutput_t = y[t]
           table.insert(drnn_state[t], doutput_t)
           local dlst = clones.rnn[t]:backward({x[t], unpack(rnn_state[t-1])}, drnn_state[t])
           drnn_state[t-1] = {}
           for k,v in pairs(dlst) do
               if k > 1 then -- k == 1 is gradient on x, which we dont need
                   -- note we do k-1 because first item is dembeddings, and then follow the 
                   -- derivatives of the state, starting at index 2. I know...
                   drnn_state[t-1][k-1] = v
               end
           end
         end
      end
      ------------------------ misc ----------------------
      -- transfer final state to initial state (BPTT)
      init_state_global = rnn_state[#rnn_state]
   end
   
   local charrnnsetuptime = a:time().real
   
   local a = torch.Timer()
   
   local function makeRnnLSTM(input_size, rnn_size, n)
      local seq = nn.Sequential()
         :add(nn.OneHot(input_size))
      
      local inputSize = input_size
      for L=1,n do
         seq:add(nn.FastLSTM(inputSize, rnn_size))
         inputSize = rnn_size
      end
      
      seq:add(nn.Linear(rnn_size, input_size))
      seq:add(nn.LogSoftMax())
      
      local lstm = nn.Sequencer(seq)
      
      lstm:cuda()
      
      return lstm 
   end
   
   nn.FastLSTM.usenngraph = true
   local lstm2 = makeRnnLSTM(input_size, rnn_size, n_layer, gpu)
   nn.FastLSTM.usenngraph = false
   
   local function trainRnn(x, y, fwdOnly)
      local outputs = lstm2:forward(x)
      if not fwdOnly then
         local gradInputs = lstm2:backward(x, y)
      end
   end
   
   local rnnsetuptime = a:time().real
   
   -- char-rnn (nngraph)
   
   local a = torch.Timer()
   trainCharrnn(inputs, gradOutputs)
   cutorch.synchronize()
   charrnnsetuptime = charrnnsetuptime + a:time().real
   collectgarbage()
   
   local a = torch.Timer()
   for i=1,10 do
      trainCharrnn(inputs, gradOutputs)
   end
   cutorch.synchronize()
   local chartime = a:time().real
   
   -- rnn
   local a = torch.Timer()
   trainRnn(inputs, gradOutputs)
   cutorch.synchronize()
   rnnsetuptime = rnnsetuptime + a:time().real
   collectgarbage()
   print("Benchmark")
   print("setuptime : char, rnn, char/rnn", charrnnsetuptime, rnnsetuptime, charrnnsetuptime/rnnsetuptime)
   local a = torch.Timer()
   for i=1,10 do
      trainRnn(inputs, gradOutputs)
   end
   cutorch.synchronize()
   local rnntime = a:time().real
   print("runtime: char, rnn, char/rnn", chartime, rnntime, chartime/rnntime)
   
   -- on NVIDIA Titan Black :
   -- with FastLSTM.usenngraph = false  :
   -- setuptime : char, rnn, char/rnn 1.5070691108704 1.1547832489014 1.3050666541138 
   -- runtime: char, rnn, char/rnn    1.0558769702911 1.7060630321503 0.61889681119246
   
   -- with FastLSTM.usenngraph = true :
   -- setuptime : char, rnn, char/rnn 1.5920469760895 2.4352579116821 0.65374881586558
   -- runtime: char, rnn, char/rnn    1.0614919662476 1.124755859375  0.94375322199913
end

-- https://github.com/Element-Research/rnn/issues/28
function rnntest.Recurrent_checkgrad()
   if not pcall(function() require 'optim' end) then return end

   local batchSize = 3
   local hiddenSize = 2
   local nIndex = 2
   local rnn = nn.Recurrent(hiddenSize, nn.LookupTable(nIndex, hiddenSize),
                    nn.Linear(hiddenSize, hiddenSize))
   local seq = nn.Sequential()
      :add(rnn)
      :add(nn.Linear(hiddenSize, hiddenSize))
   
   rnn = nn.Sequencer(seq)

   local criterion = nn.SequencerCriterion(nn.MSECriterion())
   local inputs, targets = {}, {}
   for i=1,2 do
      inputs[i] = torch.Tensor(batchSize):random(1,nIndex)
      targets[i] = torch.randn(batchSize, hiddenSize)
   end
   
   local parameters, grads = rnn:getParameters()
   
   function f(x)
      parameters:copy(x)
      -- Do the forward prop
      rnn:zeroGradParameters()
      assert(grads:sum() == 0)
      local outputs = rnn:forward(inputs)
      local err = criterion:forward(outputs, targets)
      local gradOutputs = criterion:backward(outputs, targets)
      rnn:backward(inputs, gradOutputs)
      return err, grads
   end

   local err = optim.checkgrad(f, parameters:clone())
   mytester:assert(err < 0.0001, "Recurrent optim.checkgrad error")
end

function rnntest.LSTM_checkgrad()
   if not pcall(function() require 'optim' end) then return end

   local hiddenSize = 2
   local nIndex = 2
   local r = nn.LSTM(hiddenSize, hiddenSize)

   local rnn = nn.Sequential()
   rnn:add(r)
   rnn:add(nn.Linear(hiddenSize, nIndex))
   rnn:add(nn.LogSoftMax())
   rnn = nn.Recursor(rnn)

   local criterion = nn.ClassNLLCriterion()
   local inputs = torch.randn(4, 2)
   local targets = torch.Tensor{1, 2, 1, 2}:resize(4, 1)
   local parameters, grads = rnn:getParameters()
   
   function f(x)
      parameters:copy(x)
      
      -- Do the forward prop
      rnn:zeroGradParameters()
      local err = 0
      local outputs = {}
      for i = 1, inputs:size(1) do
         outputs[i] = rnn:forward(inputs[i])
         err = err + criterion:forward(outputs[i], targets[i])
      end
      for i = inputs:size(1), 1, -1 do
         local gradOutput = criterion:backward(outputs[i], targets[i])
         rnn:backward(inputs[i], gradOutput)
      end
      rnn:forget()
      return err, grads
   end

   local err = optim.checkgrad(f, parameters:clone())
   mytester:assert(err < 0.0001, "LSTM optim.checkgrad error")
end

function rnntest.Recursor()
   local batchSize = 4
   local inputSize = 3
   local hiddenSize = 12
   local outputSize = 7
   local rho = 5 
   
   -- USE CASE 1. Recursor(Recurrent)
   
   local inputModule = nn.Linear(inputSize, outputSize)
   local transferModule = nn.Sigmoid()
   -- test MLP feedback Module (because of Module:representations())
   local feedbackModule = nn.Sequential()
   feedbackModule:add(nn.Linear(outputSize, hiddenSize))
   feedbackModule:add(nn.Sigmoid())
   feedbackModule:add(nn.Linear(hiddenSize, outputSize))
   local start = nn.Add(outputSize)
   
   local rnn = nn.Recurrent(start, nn.Identity(), feedbackModule, transferModule:clone(), rho)
   local re = nn.Recursor(nn.Sequential():add(inputModule):add(rnn), rho)
   re:zeroGradParameters()
   
   local re2 = nn.Recurrent(start:clone(), inputModule:clone(), feedbackModule:clone(), transferModule:clone(), rho)
   re2:zeroGradParameters()
   
   local inputs = {}
   local gradOutputs = {}
   local outputs, outputs2 = {}, {}
   local gradInputs = {}
   
   for i=1,rho do
      table.insert(inputs, torch.randn(batchSize, inputSize))
      table.insert(gradOutputs, torch.randn(batchSize, outputSize))
      -- forward
      table.insert(outputs, re:forward(inputs[i]))
      table.insert(outputs2, re2:forward(inputs[i]))
   end
   
   local gradInputs_2 = {}
   for i=rho,1,-1 do
      -- backward
      gradInputs_2[i] = re2:backward(inputs[i], gradOutputs[i])
   end
   
   re2:updateParameters(0.1)
   
   -- recursor requires reverse-time-step order during backward
   for i=rho,1,-1 do
      gradInputs[i] = re:backward(inputs[i], gradOutputs[i])
   end
   
   for i=1,rho do
      mytester:assertTensorEq(outputs[i], outputs2[i], 0.0000001, "Recursor(Recurrent) fwd err "..i)
      mytester:assertTensorEq(gradInputs[i], gradInputs_2[i], 0.0000001, "Recursor(Recurrent) bwd err "..i)
   end
   
   re:updateParameters(0.1)
   
   local mlp = nn.Container():add(rnn.feedbackModule):add(rnn.startModule):add(inputModule)
   local mlp2 = nn.Container():add(re2.feedbackModule):add(re2.startModule):add(re2.inputModule)
   
   local params, gradParams = mlp:parameters()
   local params2, gradParams2 = mlp2:parameters()
   
   mytester:assert(#params == #params2, "Recursor(Recurrent) #params err")
   for i=1,#params do
      mytester:assertTensorEq(params[i], params2[i], 0.0000001, "Recursor(Recurrent) updateParameter err "..i)
      mytester:assertTensorEq(gradParams[i], gradParams2[i], 0.0000001, "Recursor(Recurrent) accGradParams err "..i)
   end
   
   -- USE CASE 2. Recursor(LSTM)
   
   local rnn = nn.LSTM(inputSize, outputSize)
   local re2 = rnn:clone()
   local re = nn.Recursor(nn.Sequential():add(rnn))
   re:zeroGradParameters()
   re2:zeroGradParameters()
   
   local outputs, outputs2 = {}, {}
   local gradInputs = {}
   
   for i=1,rho do
      -- forward
      table.insert(outputs, re:forward(inputs[i]))
      table.insert(outputs2, re2:forward(inputs[i]))
   end
   
   local gradInputs_2 = {}
   for i=rho,1,-1 do
      -- backward
      gradInputs_2[i] = re2:backward(inputs[i], gradOutputs[i])
   end

   re2:updateParameters(0.1)
   
   -- recursor requires reverse-time-step order during backward
   for i=rho,1,-1 do
      gradInputs[i] = re:backward(inputs[i], gradOutputs[i])
   end
   
   for i=1,rho do
      mytester:assertTensorEq(outputs[i], outputs2[i], 0.0000001, "Recursor(LSTM) fwd err "..i)
      mytester:assertTensorEq(gradInputs[i], gradInputs_2[i], 0.0000001, "Recursor(LSTM) bwd err "..i)
   end
   
   re:updateParameters(0.1)
   
   local params, gradParams = rnn:parameters()
   local params2, gradParams2 = re2:parameters()
   
   mytester:assert(#params == #params2, "Recursor(LSTM) #params err")
   for i=1,#params do
      mytester:assertTensorEq(params[i], params2[i], 0.0000001, "Recursor(LSTM) updateParameter err "..i)
      mytester:assertTensorEq(gradParams[i], gradParams2[i], 0.0000001, "Recursor(LSTM) accGradParams err "..i)
   end
   
   -- USE CASE 3. Sequencer(Recursor)
   
   local re2 = nn.LSTM(inputSize, outputSize)
   local lstm2 = re2:clone()
   local rec = nn.Recursor(lstm2)
   local seq = nn.Sequencer(rec)
   mytester:assert(not rec.copyInputs)
   mytester:assert(not rec.copyGradOutputs)
   mytester:assert(not lstm2.copyInputs)
   mytester:assert(not lstm2.copyGradOutputs)
   
   seq:zeroGradParameters()
   re2:zeroGradParameters()
   
   local outputs = seq:forward(inputs)
   local gradInputs = seq:backward(inputs, gradOutputs)
   
   local outputs2 = {}
   for i=1,rho do
      table.insert(outputs2, re2:forward(inputs[i]))
   end
   
   local gradInputs_2 = {}
   for i=rho,1,-1 do
      gradInputs_2[i] = re2:backward(inputs[i], gradOutputs[i])
   end
   
   re2:updateParameters(0.1)
   
   for i=1,rho do
      mytester:assertTensorEq(outputs[i], outputs2[i], 0.0000001, "Sequencer(Recursor(LSTM)) fwd err "..i)
      mytester:assertTensorEq(gradInputs[i], gradInputs_2[i], 0.0000001, "Sequencer(Recursor(LSTM)) bwd err "..i)
   end
   
   seq:updateParameters(0.1)
   
   local params, gradParams = seq:parameters()
   local params2, gradParams2 = re2:parameters()
   
   mytester:assert(#params == #params2, "Sequencer(Recursor(LSTM)) #params err")
   for i=1,#params do
      mytester:assertTensorEq(params[i], params2[i], 0.0000001, "Sequencer(Recursor(LSTM)) updateParameter err "..i)
      mytester:assertTensorEq(gradParams[i], gradParams2[i], 0.0000001, "Sequencer(Recursor(LSTM)) accGradParams err "..i)
   end
   
   -- USE CASE 4. Recursor(Recursor(LSTM))
   
   local rnn = nn.LSTM(inputSize, outputSize)
   local re2 = rnn:clone()
   local re = nn.Recursor(nn.Recursor(nn.Sequential():add(rnn)))
   re:zeroGradParameters()
   re2:zeroGradParameters()
   
   local outputs, outputs2 = {}, {}
   local gradInputs = {}
   
   for i=1,rho do
      -- forward
      table.insert(outputs, re:forward(inputs[i]))
      table.insert(outputs2, re2:forward(inputs[i]))
   end
   
   local gradInputs_2 = {}
   for i=rho,1,-1 do
      -- backward
      gradInputs_2[i] = re2:backward(inputs[i], gradOutputs[i])
   end

   re2:updateParameters(0.1)
   
   -- recursor requires reverse-time-step order during backward
   for i=rho,1,-1 do
      gradInputs[i] = re:backward(inputs[i], gradOutputs[i])
   end
   
   for i=1,rho do
      mytester:assertTensorEq(outputs[i], outputs2[i], 0.0000001, "Recursor(Recursor(LSTM)) fwd err "..i)
      mytester:assertTensorEq(gradInputs[i], gradInputs_2[i], 0.0000001, "Recursor(Recursor(LSTM)) bwd err "..i)
   end
   
   re:updateParameters(0.1)
   
   local params, gradParams = rnn:parameters()
   local params2, gradParams2 = re2:parameters()
   
   mytester:assert(#params == #params2, "Recursor(Recursor(LSTM)) #params err")
   for i=1,#params do
      mytester:assertTensorEq(params[i], params2[i], 0.0000001, "Recursor(Recursor(LSTM)) updateParameter err "..i)
      mytester:assertTensorEq(gradParams[i], gradParams2[i], 0.0000001, "Recursor(Recursor(LSTM)) accGradParams err "..i)
   end
   
end

function rnntest.Recurrence()
   local batchSize = 4
   local inputSize = 10
   local outputSize = 12
   local rho = 3

   -- 1. compare to LSTM
   local lstm2 = nn.LSTM(inputSize, outputSize)
   local rm = lstm2.recurrentModule:clone()
   local seq2 = nn.Sequencer(lstm2)
   
   rm:insert(nn.FlattenTable(), 1)
   local recurrence = nn.Recurrence(rm, {{outputSize}, {outputSize}}, 1)
   local lstm = nn.Sequential():add(recurrence):add(nn.SelectTable(1))
   local seq = nn.Sequencer(lstm)
   
   local inputs, gradOutputs = {}, {}
   for i=1,rho do
      table.insert(inputs, torch.randn(batchSize, inputSize))
      table.insert(gradOutputs, torch.randn(batchSize, outputSize))
   end
   
   seq:zeroGradParameters()
   seq2:zeroGradParameters()
   
   local outputs = seq:forward(inputs)
   local outputs2 = seq2:forward(inputs)
   
   for i=1,rho do
      mytester:assertTensorEq(outputs[i], outputs2[i], 0.0000001, "Recurrence fwd err "..i)
   end
   
   local gradInputs = seq:backward(inputs, gradOutputs)
   local gradInputs2 = seq2:backward(inputs, gradOutputs)
   
   for i=1,rho do
      mytester:assertTensorEq(gradInputs[i], gradInputs2[i], 0.0000001, "Recurrence bwd err "..i)
   end
   
   seq:updateParameters(0.1)
   seq2:updateParameters(0.1)
   
   local params, gradParams = seq:parameters()
   local params2, gradParams2 = seq2:parameters()
   
   mytester:assert(#params == #params2, "Recurrence #params err")
   for i=1,#params do
      mytester:assertTensorEq(params[i], params2[i], 0.0000001, "Recurrence updateParameter err "..i)
      mytester:assertTensorEq(gradParams[i], gradParams2[i], 0.0000001, "Recurrence accGradParams err "..i)
   end
   
   -- 2. compare to simple RNN
   
   local nIndex = 50
   local hiddenSize = 20
   
   local inputLayer = nn.LookupTable(nIndex, hiddenSize)
   local feedbackLayer = nn.Linear(hiddenSize, hiddenSize)
   local outputLayer = nn.Linear(hiddenSize, outputSize)
   
   local rnn = nn.Recurrent(hiddenSize, inputLayer, feedbackLayer, nn.Sigmoid(), 99999 )
   rnn.startModule:share(rnn.feedbackModule, 'bias')
   
   -- just so the params are aligned
   local seq2_ = nn.Sequential()
      :add(nn.ParallelTable()
         :add(inputLayer)
         :add(feedbackLayer))
      :add(outputLayer)
   
   local seq2 = nn.Sequencer(nn.Sequential():add(rnn):add(outputLayer):add(nn.LogSoftMax()))
   
   local rm = nn.Sequential()
   :add(nn.ParallelTable()
      :add(inputLayer:clone())
      :add(feedbackLayer:clone()))
   :add(nn.CAddTable())
   :add(nn.Sigmoid())

   local seq = nn.Sequencer(nn.Sequential()
      :add(nn.Recurrence(rm, hiddenSize, 0))
      :add(outputLayer:clone())
      :add(nn.LogSoftMax()))
   
   local inputs, gradOutputs = {}, {}
   for i=1,rho do
      table.insert(inputs, torch.IntTensor(batchSize):random(1,nIndex))
      table.insert(gradOutputs, torch.randn(batchSize, outputSize))
   end
   
   seq:zeroGradParameters()
   seq2:zeroGradParameters()
   
   local outputs = seq:forward(inputs)
   local outputs2 = seq2:forward(inputs)
   
   for i=1,rho do
      mytester:assertTensorEq(outputs[i], outputs2[i], 0.0000001, "Recurrence RNN fwd err "..i)
   end
   
   seq:backward(inputs, gradOutputs)
   seq2:backward(inputs, gradOutputs)
   
   seq:updateParameters(0.1)
   seq2:updateParameters(0.1)
   
   local params, gradParams = seq:parameters()
   local params2, gradParams2 = seq2_:parameters()
   
   mytester:assert(#params == #params2, "Recurrence RNN #params err")
   for i=1,#params do
      mytester:assertTensorEq(params[i], params2[i], 0.0000001, "Recurrence RNN updateParameter err "..i)
      if i~= 3 then -- the gradBias isn't shared (else udpated twice)
         mytester:assertTensorEq(gradParams[i], gradParams2[i], 0.0000001, "Recurrence RNN accGradParams err "..i)
      end
   end
end

function rnntest.Recurrence_FastLSTM()
   -- issue 107
   -- this will test the use case where an AbstractRecurrent.recurrentModule
   -- contains an AbstractRecurrent instance!
   
   local batchSize = 4
   local hiddenSize = 10
   local rho = 3
   
   local lstm = nn.FastLSTM(hiddenSize,hiddenSize)
   
   local rm = nn.Sequential()
      :add(nn.CSubTable())
      :add(lstm)
      :add(nn.Linear(hiddenSize,hiddenSize))
      :add(nn.Sigmoid())    
      
   local rnn = nn.Recurrence(rm, hiddenSize, 1)

   local seq = nn.Sequencer(rnn)
   
   local inputs, gradOutputs = {}, {}
   for i=1,rho do
      inputs[i] = torch.randn(batchSize, hiddenSize)
      gradOutputs[i] = torch.randn(batchSize, hiddenSize)
   end
   
   for n=1,3 do
      seq:evaluate()
      seq:training()
      seq:zeroGradParameters()
      
      seq:forward(inputs)
      seq:backward(inputs, gradOutputs)
      
      mytester:assert(rnn.step == 4)
      mytester:assert(lstm.step == 4)
   end
end

-- mock Recurrent and LSTM recurrentModules for UT
-- must be stateless
-- forwarding zeros must not return zeros -> use Sigmoid()
local function recurrentModule()
   local recurrent = nn.Sequential()
   local parallel = nn.ParallelTable()
   parallel:add(nn.Sigmoid()); parallel:add(nn.Identity())
   recurrent = nn.Sequential()
   recurrent:add(parallel)
   recurrent:add(nn.SelectTable(1))
   return recurrent
end

local function lstmModule()
   local recurrent = nn.Sequential()
   local parallel = nn.ParallelTable()
   parallel:add(nn.Sigmoid()); parallel:add(nn.Identity()); parallel:add(nn.Identity())
   recurrent = nn.Sequential()
   recurrent:add(parallel)
   recurrent:add(nn.NarrowTable(1, 2))
   return recurrent
end

local function firstElement(a)
   return torch.type(a) == 'table' and a[1] or a
end

function rnntest.MaskZero()
   local recurrents = {['recurrent'] = recurrentModule(), ['lstm'] = lstmModule()}
   -- Note we use lstmModule input signature and firstElement to prevent duplicate code
   for name, recurrent in pairs(recurrents) do
      -- test encapsulated module first
      -- non batch
      local i = torch.rand(10)
      local e = nn.Sigmoid():forward(i)
      local o = firstElement(recurrent:forward({i, torch.zeros(10), torch.zeros(10)}))
      mytester:assertlt(torch.norm(o - e), precision, 'mock ' .. name .. ' failed for non batch')
      -- batch
      local i = torch.rand(5, 10)
      local e = nn.Sigmoid():forward(i)
      local o = firstElement(recurrent:forward({i, torch.zeros(5, 10), torch.zeros(5, 10)}))
      mytester:assertlt(torch.norm(o - e), precision, 'mock ' .. name .. ' module failed for batch')
    
      -- test mask zero module now
      local module = nn.MaskZero(recurrent, 1)
      -- non batch forward
      local i = torch.rand(10)
      local e = firstElement(recurrent:forward({i, torch.rand(10), torch.rand(10)}))
      local o = firstElement(module:forward({i, torch.rand(10), torch.rand(10)}))
      mytester:assertgt(torch.norm(i - o), precision, 'error on non batch forward for ' .. name)
      mytester:assertlt(torch.norm(e - o), precision, 'error on non batch forward for ' .. name)
      local i = torch.zeros(10)
      local o = firstElement(module:forward({i, torch.rand(10), torch.rand(10)}))
      mytester:assertlt(torch.norm(i - o), precision, 'error on non batch forward for ' .. name)
      -- batch forward
      local i = torch.rand(5, 10)
      local e = firstElement(recurrent:forward({i, torch.rand(5, 10), torch.rand(5, 10)}))
      local o = firstElement(module:forward({i, torch.rand(5, 10), torch.rand(5, 10)}))
      mytester:assertgt(torch.norm(i - o), precision, 'error on batch forward for ' .. name)
      mytester:assertlt(torch.norm(e - o), precision, 'error on batch forward for ' .. name)
      local i = torch.zeros(5, 10)
      local o = firstElement(module:forward({i, torch.rand(5, 10), torch.rand(5, 10)}))
      mytester:assertlt(torch.norm(i - o), precision, 'error on batch forward for ' .. name)
      local i = torch.Tensor({{0, 0, 0}, {1, 2, 5}})
      -- clone r because it will be update by module:forward call
      local r = firstElement(recurrent:forward({i, torch.rand(2, 3), torch.rand(2, 3)})):clone()
      local o = firstElement(module:forward({i, torch.rand(2, 3), torch.rand(2, 3)}))
      mytester:assertgt(torch.norm(r - o), precision, 'error on batch forward for ' .. name)
      r[1]:zero()
      mytester:assertlt(torch.norm(r - o), precision, 'error on batch forward for ' .. name)

      -- check gradients
      local jac = nn.Jacobian
      local sjac = nn.SparseJacobian
      -- Note: testJacobian doesn't support table inputs or outputs
      -- Use a SplitTable and SelectTable to adapt module
      local module = nn.Sequential()
      module:add(nn.SplitTable(1))
      module:add(nn.MaskZero(recurrent, 1))
      if name == 'lstm' then module:add(nn.SelectTable(1)) end

      local input = torch.rand(name == 'lstm' and 3 or 2, 10)
      local err = jac.testJacobian(module, input)
      mytester:assertlt(err, precision, 'error on state for ' .. name)
      -- IO
      local ferr,berr = jac.testIO(module,input)
      mytester:asserteq(ferr, 0, torch.typename(module) .. ' - i/o forward err for ' .. name)
      mytester:asserteq(berr, 0, torch.typename(module) .. ' - i/o backward err for ' .. name)
      -- batch
      -- rebuild module to avoid correlated tests
      local module = nn.Sequential()
      module:add(nn.SplitTable(1))
      module:add(nn.MaskZero(recurrent, 1))
      if name == 'lstm' then module:add(nn.SelectTable(1)) end

      local input = torch.rand(name == 'lstm' and 3 or 2, 5, 10)
      local err = jac.testJacobian(module,input)
      mytester:assertlt(err, precision, 'batch error on state for ' .. name)

      -- full test on convolution and linear modules
      local module = nn.Sequential() :add( nn.ParallelTable() :add(nn.SpatialConvolution(1,2,3,3)) :add(nn.Linear(100,2)) )
      --module = module:float()
      local batchNum = 5
      local input = {torch.rand(batchNum,1,10,10), torch.rand(batchNum,100)}
      local zeroRowNum = 2
      for i = 1,#input do
         input[i]:narrow(1,1,zeroRowNum):zero()
      end
      --module = nn.MaskZero(module, 3)
      local output = module:forward(input)
      for i = 1,#input do
         for j = 1,batchNum do
            local rmi = input[i][j]:view(-1) -- collapse dims
            local vectorDim = rmi:dim()
            local rn = rmi.new()
            rn:norm(rmi, 2, vectorDim)
            local err = rn[1]
            if j<=zeroRowNum then
               -- check zero outputs
               mytester:assertlt(err, precision, 'batch ' ..i.. ':' ..j.. ' error on state for ' .. name)
            else
               -- check non-zero outputs
               mytester:assertgt(err, precision, 'batch ' ..i.. ':' ..j.. ' error on state for ' .. name)
            end
         end
      end
   end
end

function rnntest.TrimZero()
   local recurrents = {['recurrent'] = recurrentModule(), ['lstm'] = lstmModule()}
   -- Note we use lstmModule input signature and firstElement to prevent duplicate code
   for name, recurrent in pairs(recurrents) do
      -- test encapsulated module first
      -- non batch
      local i = torch.rand(10)
      local e = nn.Sigmoid():forward(i)
      local o = firstElement(recurrent:forward({i, torch.zeros(10), torch.zeros(10)}))
      mytester:assertlt(torch.norm(o - e), precision, 'mock ' .. name .. ' failed for non batch')
      -- batch
      local i = torch.rand(5, 10)
      local e = nn.Sigmoid():forward(i)
      local o = firstElement(recurrent:forward({i, torch.zeros(5, 10), torch.zeros(5, 10)}))
      mytester:assertlt(torch.norm(o - e), precision, 'mock ' .. name .. ' module failed for batch')
    
      -- test mask zero module now
      local module = nn.TrimZero(recurrent, 1)
      local module2 = nn.MaskZero(recurrent, 1)
      -- non batch forward
      local i = torch.rand(10)
      local e = firstElement(recurrent:forward({i, torch.rand(10), torch.rand(10)}))
      local o = firstElement(module:forward({i, torch.rand(10), torch.rand(10)}))
      local o2 = firstElement(module2:forward({i, torch.rand(10), torch.rand(10)}))
      mytester:assertgt(torch.norm(i - o), precision, 'error on non batch forward for ' .. name)
      mytester:assertlt(torch.norm(e - o), precision, 'error on non batch forward for ' .. name)
      mytester:assertlt(torch.norm(o2 - o), precision, 'error on non batch forward for ' .. name)
      local i = torch.zeros(10)
      local o = firstElement(module:forward({i, torch.rand(10), torch.rand(10)}))
      local o2 = firstElement(module2:forward({i, torch.rand(10), torch.rand(10)}))
      mytester:assertlt(torch.norm(i - o), precision, 'error on non batch forward for ' .. name)
      mytester:assertlt(torch.norm(o2 - o), precision, 'error on non batch forward for ' .. name)
      -- batch forward
      local i = torch.rand(5, 10)
      local e = firstElement(recurrent:forward({i, torch.rand(5, 10), torch.rand(5, 10)}))
      local o = firstElement(module:forward({i, torch.rand(5, 10), torch.rand(5, 10)}))
      local o2 = firstElement(module2:forward({i, torch.rand(5, 10), torch.rand(5, 10)}))
      mytester:assertgt(torch.norm(i - o), precision, 'error on batch forward for ' .. name)
      mytester:assertlt(torch.norm(e - o), precision, 'error on batch forward for ' .. name)
      mytester:assertlt(torch.norm(o2 - o), precision, 'error on batch forward for ' .. name)
      local i = torch.zeros(5, 10)
      local o = firstElement(module:forward({i, torch.rand(5, 10), torch.rand(5, 10)}))
      local o2 = firstElement(module2:forward({i, torch.rand(5, 10), torch.rand(5, 10)}))
      mytester:assertlt(torch.norm(i - o), precision, 'error on batch forward for ' .. name)
      mytester:assertlt(torch.norm(o2 - o), precision, 'error on batch forward for ' .. name)
      local i = torch.Tensor({{0, 0, 0}, {1, 2, 5}})
      -- clone r because it will be update by module:forward call
      local r = firstElement(recurrent:forward({i, torch.rand(2, 3), torch.rand(2, 3)})):clone()
      local o = firstElement(module:forward({i, torch.rand(2, 3), torch.rand(2, 3)}))
      local o2 = firstElement(module2:forward({i, torch.rand(2, 3), torch.rand(2, 3)}))
      mytester:assertgt(torch.norm(r - o), precision, 'error on batch forward for ' .. name)
      r[1]:zero()
      mytester:assertlt(torch.norm(r - o), precision, 'error on batch forward for ' .. name)
      mytester:assertlt(torch.norm(o2 - o), precision, 'error on batch forward for ' .. name)

      -- check gradients
      local jac = nn.Jacobian
      local sjac = nn.SparseJacobian
      -- Note: testJacobian doesn't support table inputs or outputs
      -- Use a SplitTable and SelectTable to adapt module
      local module = nn.Sequential()
      module:add(nn.SplitTable(1))
      module:add(nn.TrimZero(recurrent, 1))
      if name == 'lstm' then module:add(nn.SelectTable(1)) end

      local input = torch.rand(name == 'lstm' and 3 or 2, 10)
      local err = jac.testJacobian(module, input)
      mytester:assertlt(err, precision, 'error on state for ' .. name)
      -- IO
      local ferr,berr = jac.testIO(module,input)
      mytester:asserteq(ferr, 0, torch.typename(module) .. ' - i/o forward err for ' .. name)
      mytester:asserteq(berr, 0, torch.typename(module) .. ' - i/o backward err for ' .. name)
      -- batch
      -- rebuild module to avoid correlated tests
      local module = nn.Sequential()
      module:add(nn.SplitTable(1))
      module:add(nn.TrimZero(recurrent, 1))
      if name == 'lstm' then module:add(nn.SelectTable(1)) end

      local input = torch.rand(name == 'lstm' and 3 or 2, 5, 10)
      local err = jac.testJacobian(module,input)
      mytester:assertlt(err, precision, 'batch error on state for ' .. name)

      -- full test on convolution and linear modules
      local module = nn.Sequential() :add( nn.ParallelTable() :add(nn.SpatialConvolution(1,2,3,3)) :add(nn.Linear(100,2)) )
      local batchNum = 5
      local input = {torch.rand(batchNum,1,10,10), torch.rand(batchNum,100)}
      local zeroRowNum = 2
      for i = 1,#input do
         input[i]:narrow(1,1,zeroRowNum):zero()
      end
      local output = module:forward(input)
      for i = 1,#input do
         for j = 1,batchNum do
            local rmi = input[i][j]:view(-1) -- collapse dims
            local vectorDim = rmi:dim()
            local rn = rmi.new()
            rn:norm(rmi, 2, vectorDim)
            local err = rn[1]
            if j<=zeroRowNum then
               -- check zero outputs
               mytester:assertlt(err, precision, 'batch ' ..i.. ':' ..j.. ' error on state for ' .. name)
            else
               -- check non-zero outputs
               mytester:assertgt(err, precision, 'batch ' ..i.. ':' ..j.. ' error on state for ' .. name)
            end
         end
      end
   end

   -- check to have the same loss
   local rnn_size = 8
   local vocabSize = 7
   local word_embedding_size = 10
   local x = torch.Tensor{{{1,2,3},{0,4,5},{0,0,7}},
                          {{1,2,3},{2,4,5},{0,0,7}},
                          {{1,2,3},{2,4,5},{3,0,7}}}
   local t = torch.ceil(torch.rand(x:size(2)))
   local rnns = {'FastLSTM','GRU'}
   local methods = {'maskZero', 'trimZero'}
   local loss = torch.Tensor(#rnns, #methods, 3)

   for ir,arch in pairs(rnns) do
      local rnn = nn[arch](word_embedding_size, rnn_size)
      local model = nn.Sequential()
                  :add(nn.LookupTableMaskZero(vocabSize, word_embedding_size))
                  :add(nn.SplitTable(2))
                  :add(nn.Sequencer(rnn))
                  :add(nn.SelectTable(-1))
                  :add(nn.Linear(rnn_size, 10))
      model:getParameters():uniform(-0.1, 0.1)
      local criterion = nn.CrossEntropyCriterion()
      local models = {}
      for j=1,#methods do
         table.insert(models, model:clone())
      end
      for im,method in pairs(methods) do
         -- print('-- '..arch..' with '..method)
         model = models[im]
         local rnn = model:get(3).module
         rnn[method](rnn, 1)
         -- sys.tic()
         for i=1,loss:size(3) do
            model:zeroGradParameters()
            local y = model:forward(x[i])
            loss[ir][im][i] = criterion:forward(y,t)
            -- print('loss:', loss[ir][im][i])
            local dy = criterion:backward(y,t)
            model:backward(x[i], dy)
            local w,dw = model:parameters()
            model:updateParameters(.5)
         end
         -- elapse = sys.toc()
         -- print('elapse time:', elapse)   
      end
   end
   mytester:assertTensorEq(loss:select(2,1), loss:select(2,2), 0.0000001, "loss check")
end

function rnntest.AbstractRecurrent_maskZero()
   local inputs = {}

   local input = torch.zeros(4,4,10)
   local sequence = torch.randn(4,10)
   input:select(2,1):select(1,4):copy(sequence[1])
   input:select(2,2):narrow(1,3,2):copy(sequence:narrow(1,1,2))
   input:select(2,3):narrow(1,2,3):copy(sequence:narrow(1,1,3))
   input:select(2,4):copy(sequence)


   for i=1,4 do
      table.insert(inputs, input[i])
   end


   local function testmask(rnn)
      local seq = nn.Sequencer(rnn:maskZero(1))

      local outputs = seq:forward(inputs)

      mytester:assert(math.abs(outputs[1]:narrow(1,1,3):sum()) < 0.0000001, torch.type(rnn).." mask zero 1 err")
      mytester:assert(math.abs(outputs[2]:narrow(1,1,2):sum()) < 0.0000001, torch.type(rnn).." mask zero 2 err")
      mytester:assert(math.abs(outputs[3]:narrow(1,1,1):sum()) < 0.0000001, torch.type(rnn).." mask zero 3 err")
      
      mytester:assertTensorEq(outputs[1][4], outputs[2][3], 0.0000001, torch.type(rnn).." mask zero err")
      mytester:assertTensorEq(outputs[1][4], outputs[3][2], 0.0000001, torch.type(rnn).." mask zero err")
      mytester:assertTensorEq(outputs[1][4], outputs[4][1], 0.0000001, torch.type(rnn).." mask zero err")
      
      mytester:assertTensorEq(outputs[2][4], outputs[3][3], 0.0000001, torch.type(rnn).." mask zero err")
      mytester:assertTensorEq(outputs[2][4], outputs[4][2], 0.0000001, torch.type(rnn).." mask zero err")
      
      mytester:assertTensorEq(outputs[3][4], outputs[4][3], 0.0000001, torch.type(rnn).." mask zero err")
   end
   
   local rm = nn.Sequential()
      :add(nn.ParallelTable()
         :add(nn.Linear(10,10))
         :add(nn.Linear(10,10)))
      :add(nn.CAddTable())
      :add(nn.Sigmoid())
   
   testmask(nn.Recurrence(rm, 10, 1))
   testmask(nn.LSTM(10,10))
   testmask(nn.GRU(10,10))
   
   local success, err = pcall(function() nn.Recurrent(10, nn.Linear(10,10), nn.Linear(10,10)):maskZero() end)
   mytester:assert(not success, "nn.Recurrent supposed to give error on maskZero()")
end

function rnntest.AbstractRecurrent_trimZero()
   local inputs = {}

   local input = torch.zeros(4,4,10)
   local sequence = torch.randn(4,10)
   input:select(2,1):select(1,4):copy(sequence[1])
   input:select(2,2):narrow(1,3,2):copy(sequence:narrow(1,1,2))
   input:select(2,3):narrow(1,2,3):copy(sequence:narrow(1,1,3))
   input:select(2,4):copy(sequence)


   for i=1,4 do
      table.insert(inputs, input[i])
   end


   local function testmask(rnn)
      local seq = nn.Sequencer(rnn:trimZero(1))

      local outputs = seq:forward(inputs)

      mytester:assert(math.abs(outputs[1]:narrow(1,1,3):sum()) < 0.0000001, torch.type(rnn).." mask zero 1 err")
      mytester:assert(math.abs(outputs[2]:narrow(1,1,2):sum()) < 0.0000001, torch.type(rnn).." mask zero 2 err")
      mytester:assert(math.abs(outputs[3]:narrow(1,1,1):sum()) < 0.0000001, torch.type(rnn).." mask zero 3 err")
      
      mytester:assertTensorEq(outputs[1][4], outputs[2][3], 0.0000001, torch.type(rnn).." mask zero err")
      mytester:assertTensorEq(outputs[1][4], outputs[3][2], 0.0000001, torch.type(rnn).." mask zero err")
      mytester:assertTensorEq(outputs[1][4], outputs[4][1], 0.0000001, torch.type(rnn).." mask zero err")
      
      mytester:assertTensorEq(outputs[2][4], outputs[3][3], 0.0000001, torch.type(rnn).." mask zero err")
      mytester:assertTensorEq(outputs[2][4], outputs[4][2], 0.0000001, torch.type(rnn).." mask zero err")
      
      mytester:assertTensorEq(outputs[3][4], outputs[4][3], 0.0000001, torch.type(rnn).." mask zero err")
   end
   
   local rm = nn.Sequential()
      :add(nn.ParallelTable()
         :add(nn.Linear(10,10))
         :add(nn.Linear(10,10)))
      :add(nn.CAddTable())
      :add(nn.Sigmoid())
   
   testmask(nn.Recurrence(rm, 10, 1))
   testmask(nn.LSTM(10,10))
   testmask(nn.GRU(10,10))
   
   local success, err = pcall(function() nn.Recurrent(10, nn.Linear(10,10), nn.Linear(10,10)):trimZero() end)
   mytester:assert(not success, "nn.Recurrent supposed to give error on trimZero()")
end

local function forwardbackward(module, criterion, input, expected)
  local output = module:forward(input)
  criterion:forward(output, expected)
  module:zeroGradParameters()
  module:backward(input, criterion:backward(output, expected))
  module:updateParameters(1)
  return output
end

function rnntest.LookupTableMaskZero()
   local batchSize = math.random(5, 10)
   local outputSize = math.random(5, 10)
   local indexSize = batchSize

   local m1 = nn.LookupTable(indexSize, outputSize)
   local m2 = nn.LookupTableMaskZero(indexSize, outputSize)
   m2.weight:narrow(1, 2, indexSize):copy(m1.weight)
   local criterion = nn.MSECriterion()
   -- Zero padding will change averaging
   criterion.sizeAverage = false

   -- verify that LookupTables have the same results (modulo zero padding)
   -- through multiple backpropagations
   for i=1, 10 do
      local input1 = torch.randperm(batchSize)
      local input2 = torch.zeros(batchSize + 2)
      input2:narrow(1, 1, batchSize):copy(input1)
      local expected1 = torch.rand(batchSize, outputSize)
      local expected2 = torch.rand(batchSize + 2, outputSize)
      expected2:narrow(1, 1, batchSize):copy(expected1)
      local o1 = forwardbackward(m1, criterion, input1, expected1)
      local o2 = forwardbackward(m2, criterion, input2, expected2)
      -- output modulo zero index should be the same
      mytester:assertlt(torch.norm(o1 - o2:narrow(1, 1, batchSize), 2), precision)
      -- zero index should yield zero vector
      mytester:assertlt(o2[batchSize + 1]:norm(2), precision)
      mytester:assertlt(o2[batchSize + 2]:norm(2), precision)
      -- weights should be equivalent
      mytester:assertlt(torch.norm(m1.weight - m2.weight:narrow(1, 2, indexSize), 2), precision)
  end
end

function rnntest.MaskZeroCriterion()
   local batchSize = 3
   local nClass = 10
   local input = torch.randn(batchSize, nClass)
   local target = torch.LongTensor(batchSize):random(1,nClass)
   
   local nll = nn.ClassNLLCriterion()
   local mznll = nn.MaskZeroCriterion(nll, 1)
   
   -- test that it works when nothing to mask
   local err = mznll:forward(input, target)
   local gradInput = mznll:backward(input, target):clone()
   
   local err2 = nll:forward(input, target)
   local gradInput2 = nll:backward(input, target)
   
   mytester:assert(math.abs(err - err2) < 0.0000001, "MaskZeroCriterion No-mask fwd err")
   mytester:assertTensorEq(gradInput, gradInput2, 0.0000001, "MaskZeroCriterion No-mask bwd err")
   
   -- test that it works when last row to mask
   input[batchSize]:zero()
   target[batchSize] = 0
   
   local err = mznll:forward(input, target)
   local gradInput = mznll:backward(input, target):clone()
   
   local input2 = input:narrow(1,1,batchSize-1)
   local target2 = target:narrow(1,1,batchSize-1)
   local err2 = nll:forward(input2, target2)
   local gradInput2 = nll:backward(input2, target2)
   
   mytester:assert(gradInput[batchSize]:sum() == 0, "MaskZeroCriterion last-mask bwd zero err")
   mytester:assert(math.abs(err - err2) < 0.0000001, "MaskZeroCriterion last-mask fwd err")
   mytester:assertTensorEq(gradInput:narrow(1,1,batchSize-1), gradInput2, 0.0000001, "MaskZeroCriterion last-mask bwd err") 
   
   -- test type-casting
   mznll:float()
   local input3 = input:float()
   local err3 = mznll:forward(input3, target)
   local gradInput3 = mznll:backward(input3, target):clone()
   
   mytester:assert(math.abs(err3 - err) < 0.0000001, "MaskZeroCriterion cast fwd err")
   mytester:assertTensorEq(gradInput3, gradInput:float(), 0.0000001, "MaskZeroCriterion cast bwd err")
   
   if pcall(function() require 'cunn' end) then
      -- test cuda
      mznll:cuda()
      local input4 = input:cuda()
      local target4 = target:cuda()
      local err4 = mznll:forward(input4, target4)
      local gradInput4 = mznll:backward(input4, target4):clone()
      
      mytester:assert(math.abs(err4 - err) < 0.0000001, "MaskZeroCriterion cuda fwd err")
      mytester:assertTensorEq(gradInput4:float(), gradInput3, 0.0000001, "MaskZeroCriterion cuda bwd err")
   end
   
   -- issue 128
   local input, target=torch.zeros(3,2), torch.Tensor({1,2,1}) -- batch size 3, 2 classes
   local crit=nn.MaskZeroCriterion(nn.ClassNLLCriterion(), 1)
   -- output from a masked module gives me all zeros
   local loss = crit:forward(input, target)
   mytester:assert(loss == 0, "MaskZeroCriterion all zeros fwd err")
   
   local gradInput = crit:backward(input, target)
   mytester:assert(gradInput:sum() == 0, "MaskZeroCriterion all zeros bwd err")
end

function rnntest.MaskZero_where()
   local hiddensize = 5
   local batchsize = 4
   local seqlen = 7
   
   local rnn = nn.FastLSTM(hiddensize, hiddensize)
   rnn:maskZero(1)
   rnn = nn.Sequencer(rnn)
   
   -- is there any difference between start and end padding?
   
   local inputs, gradOutputs = {}, {}
   
   for i=1,seqlen do
      if i==1 then
         inputs[i] = torch.zeros(batchsize, hiddensize)
      else
         inputs[i] = torch.randn(batchsize, hiddensize)
      end
      gradOutputs[i] = torch.randn(batchsize, hiddensize)
   end
   
   local outputs = rnn:forward(inputs)
   rnn:zeroGradParameters()
   local gradInputs = rnn:backward(inputs, gradOutputs)
   
   local params, gradParams = rnn:parameters()
   local params2, gradParams2 = {}, {}
   for i=1,#params do
      params2[i] = params[i]:clone()
      gradParams2[i] = gradParams[i]:clone()
   end
   
   local outputs2, gradInputs2 = {}, {}
   for i=1,seqlen do
      outputs2[i] = outputs[i]:clone()
      gradInputs2[i] = gradInputs[i]:clone()
   end
   inputs[seqlen] = table.remove(inputs, 1)
   gradOutputs[seqlen] = table.remove(gradOutputs, 1)

   rnn:forget()
   local outputs = rnn:forward(inputs)
   rnn:zeroGradParameters()
   local gradInputs = rnn:backward(inputs, gradOutputs)
   
   for i=1,seqlen-1 do
      mytester:assertTensorEq(outputs[i], outputs2[i+1], 0.000001)
      mytester:assertTensorEq(gradInputs[i], gradInputs2[i+1], 0.000001)
   end
   
   for i=1,#params do
      mytester:assertTensorEq(gradParams2[i], gradParams[i], 0.000001)
   end
   
   -- how about in the middle? is it the same as a forget() in between
   
   local inputs, gradOutputs = {}, {}
   
   for i=1,seqlen do
      if i==4 then
         inputs[i] = torch.zeros(batchsize, hiddensize)
      else
         inputs[i] = torch.randn(batchsize, hiddensize)
      end
      gradOutputs[i] = torch.randn(batchsize, hiddensize)
   end
   
   rnn:forget()
   local rnn2 = rnn:clone()
   
   local outputs = rnn:forward(inputs)
   rnn:zeroGradParameters()
   local gradInputs = rnn:backward(inputs, gradOutputs)
   
   local _ = require 'moses'
   local inputs1 = _.first(inputs, 3)
   local gradOutputs1 = _.first(gradOutputs, 3)
   
   local outputs1 = rnn2:forward(inputs1)
   rnn2:zeroGradParameters()
   local gradInputs1 = rnn2:backward(inputs1, gradOutputs1)
   
   for i=1,3 do
      mytester:assertTensorEq(outputs[i], outputs1[i], 0.000001)
      mytester:assertTensorEq(gradInputs[i], gradInputs1[i], 0.000001)
   end
   
   rnn2:forget() -- forget at mask zero
   
   local inputs2 = _.last(inputs, 3)
   local gradOutputs2 = _.last(gradOutputs, 3)
   
   local outputs2 = rnn2:forward(inputs2)
   local gradInputs2 = rnn2:backward(inputs2, gradOutputs2)
   
   local params, gradParams = rnn:parameters()
   local params2, gradParams2 = rnn2:parameters()
   
   for i=1,#params do
      mytester:assertTensorEq(gradParams2[i], gradParams[i], 0.000001)
   end
   
   for i=1,3 do
      mytester:assertTensorEq(outputs[i+4], outputs2[i], 0.000001)
      mytester:assertTensorEq(gradInputs[i+4], gradInputs2[i], 0.000001)
   end
end

function rnntest.issue129()
   -- test without rnn
   local model1 = nn.Sequential()
   model1:add(nn.SpatialBatchNormalization(2))

   local input = torch.randn(4, 2, 64, 64)  -- batch_size X channels X height X width

   model1:training()
   local output
   for i=1, 1000 do  -- to run training enough times
      output = model1:forward(input):clone()
   end

   model1:evaluate()
   local output2 = model1:forward(input):clone()

   mytester:assertTensorEq(output, output2,  0.0002, "issue 129 err")
   
   -- test with rnn
   local normalize = nn.Sequential()
   normalize:add(nn.SpatialBatchNormalization(2))

   local model = nn.Sequential()
   model:add(nn.SplitTable(1))  -- since sequencer expects table as input
   model:add(nn.Sequencer(normalize))  -- wrapping batch-normalization in a sequencer
   model:add(nn.JoinTable(1))  -- since sequencer outputs table

   input:resize(1, 4, 2, 64, 64)  -- time_step X batch_size X channels X height X width

   model:training()

   local output
   for i=1, 1000 do  -- to run training enough times
      output = model:forward(input):clone()
   end
   
   mytester:assertTensorEq(model1:get(1).running_mean, model:get(2).module.sharedClones[1].modules[1].running_mean, 0.000001)
   mytester:assertTensorEq(model:get(2).module.sharedClones[1].modules[1].running_mean, model:get(2).module.recurrentModule.modules[1].running_mean, 0.0000001)

   model:evaluate()
   local output2 = model:forward(input):clone()

   mytester:assertTensorEq(output, output2,  0.0002, "issue 129 err")
end

function rnntest.issue170()
   torch.manualSeed(123)

   local rnn_size = 8
   local vocabSize = 7
   local word_embedding_size = 10
   local rnn_dropout = .00000001  -- dropout ignores manualSeed()
   local mono = true
   local x = torch.Tensor{{1,2,3},{0,4,5},{0,0,7}}
   local t = torch.ceil(torch.rand(x:size(2)))
   local rnns = {'GRU'}
   local methods = {'maskZero', 'trimZero'}
   local loss = torch.Tensor(#rnns, #methods,1)

   for ir,arch in pairs(rnns) do
      local rnn = nn[arch](word_embedding_size, rnn_size, nil, rnn_dropout, true)
      local model = nn.Sequential()
                  :add(nn.LookupTableMaskZero(vocabSize, word_embedding_size))
                  :add(nn.SplitTable(2))
                  :add(nn.Sequencer(rnn))
                  :add(nn.SelectTable(-1))
                  :add(nn.Linear(rnn_size, 10))
      model:getParameters():uniform(-0.1, 0.1)
      local criterion = nn.CrossEntropyCriterion()
      local models = {}
      for j=1,#methods do
         table.insert(models, model:clone())
      end
      for im,method in pairs(methods) do
         model = models[im]
         local rnn = model:get(3).module
         rnn[method](rnn, 1)
         for i=1,loss:size(3) do
            model:zeroGradParameters()
            local y = model:forward(x)
            loss[ir][im][i] = criterion:forward(y,t)
            local dy = criterion:backward(y,t)
            model:backward(x, dy)
            local w,dw = model:parameters()
            model:updateParameters(.5)
         end
      end
   end
   mytester:assertTensorEq(loss:select(2,1), loss:select(2,2), 0.0000001, "loss check")
end

function rnntest.encoderdecoder()
   torch.manualSeed(123)
   
   local opt = {}
   opt.learningRate = 0.1
   opt.hiddenSz = 2
   opt.vocabSz = 5
   opt.inputSeqLen = 3 -- length of the encoded sequence

   --[[ Forward coupling: Copy encoder cell and output to decoder LSTM ]]--
   local function forwardConnect(encLSTM, decLSTM)
     decLSTM.userPrevOutput = nn.rnn.recursiveCopy(decLSTM.userPrevOutput, encLSTM.outputs[opt.inputSeqLen])
     decLSTM.userPrevCell = nn.rnn.recursiveCopy(decLSTM.userPrevCell, encLSTM.cells[opt.inputSeqLen])
   end

   --[[ Backward coupling: Copy decoder gradients to encoder LSTM ]]--
   local function backwardConnect(encLSTM, decLSTM)
     encLSTM.userNextGradCell = nn.rnn.recursiveCopy(encLSTM.userNextGradCell, decLSTM.userGradPrevCell)
     encLSTM.gradPrevOutput = nn.rnn.recursiveCopy(encLSTM.gradPrevOutput, decLSTM.userGradPrevOutput)
   end

   -- Encoder
   local enc = nn.Sequential()
   enc:add(nn.LookupTable(opt.vocabSz, opt.hiddenSz))
   enc:add(nn.SplitTable(1, 2)) -- works for both online and mini-batch mode
   local encLSTM = nn.LSTM(opt.hiddenSz, opt.hiddenSz)
   enc:add(nn.Sequencer(encLSTM))
   enc:add(nn.SelectTable(-1))

   -- Decoder
   local dec = nn.Sequential()
   dec:add(nn.LookupTable(opt.vocabSz, opt.hiddenSz))
   dec:add(nn.SplitTable(1, 2)) -- works for both online and mini-batch mode
   local decLSTM = nn.LSTM(opt.hiddenSz, opt.hiddenSz)
   dec:add(nn.Sequencer(decLSTM))
   dec:add(nn.Sequencer(nn.Linear(opt.hiddenSz, opt.vocabSz)))
   dec:add(nn.Sequencer(nn.LogSoftMax()))

   local criterion = nn.SequencerCriterion(nn.ClassNLLCriterion())

   local encParams, encGradParams = enc:getParameters()
   local decParams, decGradParams = dec:getParameters()

   enc:zeroGradParameters()
   dec:zeroGradParameters()

   -- Some example data (batchsize = 2)
   local encInSeq = torch.Tensor({{1,2,3},{3,2,1}}) 
   local decInSeq = torch.Tensor({{1,2,3,4},{4,3,2,1}})
   local decOutSeq = torch.Tensor({{2,3,4,1},{1,2,4,3}})
   decOutSeq = nn.SplitTable(1, 1):forward(decOutSeq)

   -- Forward pass
   local encOut = enc:forward(encInSeq)
   forwardConnect(encLSTM, decLSTM)
   local decOut = dec:forward(decInSeq)
   local Edec = criterion:forward(decOut, decOutSeq)

   -- Backward pass
   local gEdec = criterion:backward(decOut, decOutSeq)
   dec:backward(decInSeq, gEdec)
   backwardConnect(encLSTM, decLSTM)
   local zeroTensor = torch.zeros(encOut:size())
   enc:backward(encInSeq, zeroTensor)

   local function numgradtest()
      -- Here, we do a numerical gradient check to make sure the coupling is correct:
      local eps = 1e-5

      local decGP_est, encGP_est = torch.DoubleTensor(decGradParams:size()), torch.DoubleTensor(encGradParams:size())

      -- Easy function to do forward pass over coupled network and get error
      local function forwardPass()
         local encOut = enc:forward(encInSeq)
         forwardConnect(encLSTM, decLSTM)
         local decOut = dec:forward(decInSeq)
         local E = criterion:forward(decOut, decOutSeq)
         return E
      end

      -- Check encoder
      for i = 1, encGradParams:size(1) do
         -- Forward with \theta+eps
         encParams[i] = encParams[i] + eps
         local C1 = forwardPass()
         -- Forward with \theta-eps
         encParams[i] = encParams[i] - 2 * eps
         local C2 = forwardPass()

         encParams[i] = encParams[i] + eps
         encGP_est[i] = (C1 - C2) / (2 * eps)
      end
      mytester:assertTensorEq(encGradParams, encGP_est, eps, "Numerical gradient check for encoder failed")

      -- Check decoder
      for i = 1, decGradParams:size(1) do
         -- Forward with \theta+eps
         decParams[i] = decParams[i] + eps
         local C1 = forwardPass()
         -- Forward with \theta-eps
         decParams[i] = decParams[i] - 2 * eps
         local C2 = forwardPass()

         decParams[i] = decParams[i] + eps
         decGP_est[i] = (C1 - C2) / (2 * eps)
      end
      mytester:assertTensorEq(decGradParams, decGP_est, eps, "Numerical gradient check for decoder failed")
   end
   
   numgradtest()
   
   encGradParams:zero()
   decGradParams:zero()

   -- issue 142

   -- batchsize = 3
   
   encInSeq = torch.Tensor({{1,2,3},{3,2,1},{1,3,5}}) 
   decInSeq = torch.Tensor({{1,2,3,4},{4,3,2,1},{1,3,5,1}})
   decOutSeq = torch.Tensor({{2,3,4,1},{1,2,4,3},{1,2,5,3}})
   decOutSeq = nn.SplitTable(1, 1):forward(decOutSeq)

   -- Forward pass
   local encOut = enc:forward(encInSeq)
   forwardConnect(encLSTM, decLSTM)
   local decOut = dec:forward(decInSeq)
   local Edec = criterion:forward(decOut, decOutSeq)

   -- Backward pass
   local gEdec = criterion:backward(decOut, decOutSeq)
   dec:backward(decInSeq, gEdec)
   backwardConnect(encLSTM, decLSTM)
   local zeroTensor = torch.zeros(encOut:size())
   enc:backward(encInSeq, zeroTensor)
   
   numgradtest()
end

function rnntest.reinforce()
   -- test that AbstractRecurrent:reinforce(rewards) words
   local seqLen = 4
   local batchSize = 3
   local rewards = {}
   for i=1,seqLen do
      rewards[i] = torch.randn(batchSize)
   end
   local rf = nn.ReinforceNormal(0.1)
   local rnn = nn.Recursor(rf)
   rnn:reinforce(rewards)
   for i=1,seqLen do
      local rm = rnn:getStepModule(i)
      mytester:assertTensorEq(rm.reward, rewards[i], 0.000001, "Reinforce error")
   end
end

function rnntest.rnnlm()
   if not pcall(function() require 'nngraph' end) then
      return
   end
   
   local vocabsize = 100
   local opt = {
      seqlen = 5,
      batchsize = 3,
      hiddensize = {20,20},
      lstm = true
   }
   
   local lm = nn.Sequential()

   -- input layer (i.e. word embedding space)
   local lookup = nn.LookupTable(vocabsize, opt.hiddensize[1])
   lookup.maxnormout = -1 -- prevent weird maxnormout behaviour
   lm:add(lookup) -- input is seqlen x batchsize
   lm:add(nn.SplitTable(1)) -- tensor to table of tensors

   -- rnn layers
   local stepmodule = nn.Sequential() -- applied at each time-step
   local inputsize = opt.hiddensize[1]
   local rnns = {}
   for i,hiddensize in ipairs(opt.hiddensize) do 
      nn.FastLSTM.usenngraph = true -- faster
      local rnn = nn.FastLSTM(inputsize, hiddensize)
      table.insert(rnns, rnn)
      stepmodule:add(rnn)
      inputsize = hiddensize
   end
   nn.FastLSTM.usenngraph = false
   -- output layer
   local linear = nn.Linear(inputsize, vocabsize)
   stepmodule:add(linear)
   stepmodule:add(nn.LogSoftMax())
   lm:add(nn.Sequencer(stepmodule))
   lm:remember('both')
   
   
   --[[ multiple sequencer ]]--
   
   
   local lm2 = nn.Sequential()

   local inputSize = opt.hiddensize[1]
   for i,hiddenSize in ipairs(opt.hiddensize) do 
      local rnn = nn.Sequencer(rnns[i]:clone())
      lm2:add(rnn)
      inputSize = hiddenSize
   end

   -- input layer (i.e. word embedding space)
   lm2:insert(nn.SplitTable(1,2), 1) -- tensor to table of tensors
   local lookup2 = lookup:clone()
   lookup.maxOutNorm = -1 -- disable maxParamNorm on the lookup table
   lm2:insert(lookup2, 1)

   -- output layer
   local softmax = nn.Sequential()
   softmax:add(linear:clone())
   softmax:add(nn.LogSoftMax())
   lm2:add(nn.Sequencer(softmax))
   lm2:remember('both')
   
   -- compare
   
   for j=1,2 do
      local inputs = torch.LongTensor(opt.seqlen, opt.batchsize):random(1,vocabsize)
      local gradOutputs = torch.randn(opt.seqlen, opt.batchsize, vocabsize)
      local gradOutputs = nn.SplitTable(1):forward(gradOutputs)
      
      local params, gradParams = lm:parameters()
      local params2, gradParams2 = lm2:parameters()
      
      lm:training()
      lm2:training()
      for i=1,4 do
         local outputs = lm:forward(inputs)
         lm:zeroGradParameters()
         local gradInputs = lm:backward(inputs, gradOutputs)
         lm:updateParameters(0.1)
         
         local inputs2 = inputs:transpose(1,2)
         local outputs2 = lm2:forward(inputs2)
         lm2:zeroGradParameters()
         local gradInputs2 = lm2:backward(inputs2, gradOutputs)
         lm2:updateParameters(0.1)
         
         mytester:assertTensorEq(gradInputs, gradInputs2, 0.0000001, "gradInputs err")
         for k=1,#outputs2 do
            mytester:assertTensorEq(outputs2[k], outputs[k], 0.0000001, "outputs err "..k)
         end
         
         for k=1,#params do
            mytester:assertTensorEq(gradParams[k], gradParams2[k], 0.0000001, "gradParam err "..k)
            mytester:assertTensorEq(params[k], params2[k], 0.0000001, "param err"..k)
         end
      end
      
      lm:evaluate()
      lm2:evaluate()
      for i=1,3 do
         local outputs = lm:forward(inputs)
         
         local inputs2 = inputs:transpose(1,2)
         local outputs2 = lm2:forward(inputs2)
         
         for k=1,#outputs2 do
            mytester:assertTensorEq(outputs2[k], outputs[k], 0.0000001, "outputs err "..k)
         end
      end
   end
end

function rnntest.issue204()
   if not pcall(function() require 'optim' end) then
      return
   end

   -- Hyperparameters
   local inputSize = 3
   local hiddenSize = 2
   local nClasses = 4
   local nIndex = 10
   local maxSeqLen = 20
   local nSamples = 50
   local nEpochs = 10

   -- Creating dummy dataset
   local sentences = {}
   local targets = {}
   local i = 1
   for seqLen=4,5 do
     local seq = torch.Tensor(seqLen, inputSize):uniform(0,1)
     local target = torch.random(nClasses)
     sentences[i] = seq
     targets[i] = target
     i = i + 1
   end
   
   local sentences2 = {sentences[2]:clone(), sentences[1]:clone()}
   local targets2 = {targets[2], targets[1]}

   -- Defining model
   local sequencer = nn.Sequencer(nn.Linear(inputSize, hiddenSize))
   local rnn = nn.Sequential()
     :add(nn.SplitTable(1,2))
     :add(sequencer) --nn.FastLSTM(inputSize, hiddenSize)))
     :add(nn.SelectTable(-1))
     :add(nn.Linear(hiddenSize, nClasses))
     :add(nn.LogSoftMax())  
   local criterion = nn.ClassNLLCriterion()
   local params, gradParams = rnn:getParameters()
   
   local rnn2 = rnn:clone()
   local criterion2 = criterion:clone()
   local params2, gradParams2 = rnn2:getParameters()
   
   -- problem occurs when sequence length is increased
   rnn2:zeroGradParameters()
   rnn:zeroGradParameters()
   
   local outputs, loss, gradOutputs, gradInputs = {}, {}, {}, {}
   local outputs2, loss2, gradOutputs2, gradInputs2 = {}, {}, {}, {}
   for i=1,2 do
      outputs[i] = rnn:forward(sentences[i]):clone()
      loss[i] = criterion:forward(outputs[i], targets[i])
      gradOutputs[i] = criterion:backward(outputs[i], targets[i]):clone()
      gradInputs[i] = rnn:backward(sentences[i], gradOutputs[i]):clone()
      
      outputs2[i] = rnn2:forward(sentences2[i]):clone()
      loss2[i] = criterion2:forward(outputs2[i], targets2[i])
      gradOutputs2[i] = criterion2:backward(outputs2[i], targets2[i]):clone()
      gradInputs2[i] = rnn2:backward(sentences2[i], gradOutputs2[i]):clone()
      
   end
   
   mytester:assertTensorEq(gradParams, gradParams2, 0.000001)
   mytester:assertTensorEq(outputs[1], outputs2[2], 0.000001)
   mytester:assertTensorEq(outputs[2], outputs2[1], 0.000001)
   mytester:assertTensorEq(gradInputs[1], gradInputs2[2], 0.000001)
   mytester:assertTensorEq(gradInputs[2], gradInputs2[1], 0.000001)
end

function rnntest.SeqLSTM()
   local inputsize = 2 
   local outputsize = 3
   
   assert(not nn.FastLSTM.usenngraph)
   
   -- compare SeqLSTM to FastLSTM (forward, backward, update)
   local function testmodule(seqlstm, batchfirst, seqlen, batchsize, lstm2, remember, eval, seqlstm2)
      
      lstm2 = lstm2 or seqlstm:toFastLSTM()
      remember = remember or 'neither'
      
      local input, gradOutput
      if batchfirst then
         input = torch.randn(batchsize, seqlen, inputsize)
         gradOutput = torch.randn(batchsize, seqlen, outputsize)
         seqlstm2 = seqlstm2 or nn.Sequential()
            :add(nn.SplitTable(1, 2))
            :add(nn.Sequencer(lstm2))
            :add(nn.Sequencer(nn.View(batchsize, 1, outputsize)))
            :add(nn.JoinTable(1,2))
      else
         input = torch.randn(seqlen, batchsize, inputsize)
         gradOutput = torch.randn(seqlen, batchsize, outputsize)
         seqlstm2 = seqlstm2 or nn.Sequential()
            :add(nn.SplitTable(1))
            :add(nn.Sequencer(lstm2))
            :add(nn.Sequencer(nn.View(1, batchsize, outputsize)))
            :add(nn.JoinTable(1))
      end
      
      seqlstm2:remember(remember)
      mytester:assert(seqlstm2:get(2)._remember == remember, tostring(seqlstm2:get(2)._remember) ..'~='.. tostring(remember))
      seqlstm:remember(remember)
      
      if eval then
         seqlstm:evaluate()
         seqlstm2:evaluate()
      end
         
      -- forward
      
      local output = seqlstm:forward(input)
      
      local output2 = seqlstm2:forward(input)
      mytester:assertTensorEq(output, output2, 0.000001)
      
      mytester:assertTableEq(output:size():totable(), gradOutput:size():totable(), 0.000001)
      
      if not eval then
         -- backward
         
         seqlstm:zeroGradParameters()
         seqlstm2:zeroGradParameters()
         local gradInput = seqlstm:backward(input, gradOutput)
         local gradInput2 = seqlstm2:backward(input, gradOutput)
         mytester:assertTensorEq(gradInput, gradInput2, 0.000001)
         
         local lstm = seqlstm:toFastLSTM()
         local params, gradParams = lstm:parameters()
         local params2, gradParams2 = lstm2:parameters()
         
         for i=1,#params do
            mytester:assertTensorEq(gradParams[i], gradParams2[i], 0.000001, tostring(gradParams2[i]:size()))
         end
      end
      
      return lstm2, seqlstm2
   end
   

   --[[ test batchfirst ]]--
   
   local seqlen = 4
   local batchsize = 5
   
   local seqlstm = nn.SeqLSTM(inputsize, outputsize)
   seqlstm.batchfirst = true
   seqlstm:reset(0.1) -- so that errors are more apparent
   
   seqlstm:clearState() -- test clearState
   seqlstm:forget() -- test forget
   local lstm2 = testmodule(seqlstm, true, seqlen, batchsize)
   
   -- test forget
   
   local lstm2, seqlstm2 = testmodule(seqlstm, true, seqlen, batchsize, lstm2)
   
   -- test remember
   
   testmodule(seqlstm, true, seqlen, batchsize, lstm2, 'both', false, seqlstm2)
   mytester:assert(seqlstm._remember == 'both')
   
   -- test variable input size :
   
   local seqlen = 5
   local batchsize = 6
   
   testmodule(seqlstm, true, seqlen, batchsize)
   
   -- test clearstate :
   
   seqlstm:clearState()
   testmodule(seqlstm, true, seqlen, batchsize)
   
   -- test forget (eval)
   
   local eval = true
   local lstm2, seqlstm2 = testmodule(seqlstm, true, seqlen, batchsize, lstm2, nil, eval)
   mytester:assert(seqlstm._remember == 'neither')
   
   -- test remember (eval)
   
   testmodule(seqlstm, true, seqlen, batchsize, lstm2, 'both', eval, seqlstm2)
   mytester:assert(seqlstm._remember == 'both')
   
   -- test variable input size (eval) :
   
   local seqlen = 4
   local batchsize = 5
   
   testmodule(seqlstm, true, seqlen, batchsize, lstm2, nil, eval)
   
   
   
   --[[ test batchfirst == false (the default) ]]--

   
   local seqlstm = nn.SeqLSTM(inputsize, outputsize)
   seqlstm:reset(0.1)
   
   local lstm2 = testmodule(seqlstm, false, seqlen, batchsize)
   
   -- test forget
   
   local lstm2, seqlstm2 = testmodule(seqlstm, false, seqlen, batchsize, lstm2) --
   
   -- test remember
   
   testmodule(seqlstm, false, seqlen, batchsize, lstm2, 'both', false, seqlstm2)
   mytester:assert(seqlstm._remember == 'both')
   
   -- test variable input size :
   
   local seqlen = 4
   local batchsize = 5
   
   testmodule(seqlstm, false, seqlen, batchsize)
   
   -- test forget (eval)
   
   local eval = true
   
   local p1 = seqlstm:toFastLSTM():getParameters()
   local p2 = lstm2:getParameters()
   mytester:assertTensorEq(p1, p2, 0.0000001)
   testmodule(seqlstm, false, seqlen, batchsize, lstm2, nil, eval, seqlstm2) --
   mytester:assert(seqlstm._remember == 'neither')
   
   -- test remember (eval)
   
   local p1 = seqlstm:toFastLSTM():getParameters()
   local p2 = lstm2:getParameters()
   mytester:assertTensorEq(p1, p2, 0.0000001)
   testmodule(seqlstm, false, seqlen, batchsize, lstm2, 'both', eval, seqlstm2)
   mytester:assert(seqlstm.train == false)
   mytester:assert(lstm2.train == false)
   mytester:assert(seqlstm._remember == 'both')
   
   -- test variable input size (eval) :
   
   local seqlen = 4
   local batchsize = 5
   
   testmodule(seqlstm, false, seqlen, batchsize, lstm2, nil, eval) -- 
end

function rnntest.FastLSTM_issue203()
   torch.manualSeed(123)
   local nWords = 6
   local nActions = 3
   local wordEmbDim = 4
   local lstmHidDim = 7
   
   local input = {torch.randn(2), torch.randn(2)}
   local target = {torch.IntTensor{1, 3}, torch.IntTensor{2, 3}}
   
   local seq = nn.Sequencer(
       nn.Sequential()
           :add(nn.Linear(2, wordEmbDim))
           :add(nn.Copy(nil,nil,true))
           :add(nn.FastLSTM(wordEmbDim, lstmHidDim))
           :add(nn.Linear(lstmHidDim, nActions))
           :add(nn.LogSoftMax())
   )
   
   local seq2 = nn.Sequencer(
       nn.Sequential()
           :add(nn.Linear(2, wordEmbDim))
           :add(nn.FastLSTM(wordEmbDim, lstmHidDim))
           :add(nn.Linear(lstmHidDim, nActions))
           :add(nn.LogSoftMax())
   )
   
   local parameters, grads = seq:getParameters()
   local parameters2, grads2 = seq2:getParameters()
   
   parameters:copy(parameters2)
   
   local criterion = nn.SequencerCriterion(nn.ClassNLLCriterion())
   local criterion2 = nn.SequencerCriterion(nn.ClassNLLCriterion())
   
   local output = seq:forward(input)
   local loss = criterion:forward(output, target)
   local gradOutput = criterion:backward(output, target)
   seq:zeroGradParameters()
   local gradInput = seq:backward(input, gradOutput)
   
   local output2 = seq2:forward(input)
   local loss2 = criterion2:forward(output2, target)
   local gradOutput2 = criterion2:backward(output2, target)
   seq2:zeroGradParameters()
   local gradInput2 = seq2:backward(input, gradOutput2)
   
   local t1 = seq.modules[1].sharedClones[2]:get(3).sharedClones[1].gradInput[1]
   local t2 = seq2.modules[1].sharedClones[1]:get(2).sharedClones[1].gradInput[1]
   mytester:assertTensorEq(t1, t2, 0.0000001, "LSTM gradInput1")
   
   local t1 = seq.modules[1].sharedClones[2]:get(3).sharedClones[2].gradInput[1]
   local t2 = seq2.modules[1].sharedClones[1]:get(2).sharedClones[2].gradInput[1]
   mytester:assertTensorEq(t1, t2, 0.0000001, "LSTM gradInput2")
   
   for i=1,2 do
      mytester:assertTensorEq(output2[i], output[i], 0.0000001, "output "..i)
      mytester:assertTensorEq(gradOutput2[i], gradOutput[i], 0.0000001, "gradOutput "..i)
      mytester:assertTensorEq(gradInput2[i], gradInput[i], 0.0000001, "gradInput "..i)
   end
   
   local params, gradParams = seq:parameters()
   local params2, gradParams2 = seq2:parameters()
   
   for i=1,#params do
      mytester:assertTensorEq(gradParams[i], gradParams2[i], 0.000001, "gradParams "..tostring(gradParams[i]))
   end
   
   if not pcall(function() require 'optim' end) then
      return
   end
   
   local seq_ = seq2
   local parameters_ = parameters2
   local grads_ = grads2
   local function f(x)
       parameters_:copy(x)
       -- seq:forget()
       seq_:zeroGradParameters()
       seq_:forward(input)
       criterion:forward(seq_.output, target)
       seq_:backward(input, criterion:backward(seq_.output, target))
       return criterion.output, grads_
   end

   local err = optim.checkgrad(f, parameters_:clone())
   mytester:assert(err < 0.000001, "error "..err)
end

function rnntest.SeqLSTM_issue207()
   local lstm = nn.SeqLSTM(10, 10)
   lstm.batchfirst = true
   lstm:remember('both')
   lstm:training()
   lstm:forward(torch.Tensor(32, 20, 10))
   lstm:evaluate()
   lstm:forget()
   lstm:forward(torch.Tensor(1, 20, 10))
end

<<<<<<< HEAD
function rnntest.SeqBRNNTest()
   local brnn = nn.SeqBRNN(5, 5)

   local input = torch.rand(5, 1, 5)
   local output = brnn:forward(input)
   local concatTable = brnn.modules[1]:get(1)
   local fwd = concatTable:get(1) -- get SeqLSTM fwd.
   local bwd = concatTable:get(2):get(2) -- get SeqLSTM bwd.
   fwd:clearState()
   bwd:clearState()

   local fwdOutput = fwd:forward(input)

   local reverseSequence = nn.SeqReverseSequence(1)

   local reversedInput = reverseSequence:forward(input)
   local bwdOutput = bwd:forward(reversedInput)
   local bwdOutput = reverseSequence:forward(bwdOutput)

   local expectedOutput = torch.add(fwdOutput, bwdOutput)
   mytester:assertTensorEq(expectedOutput, output, 0)
end

function rnntest.SeqBRNNJoinTest()
   local brnn = nn.SeqBRNN(5, 5, false , nn.JoinTable(3))

   local input = torch.rand(5, 1, 5)
   local output = brnn:forward(input)
   local concatTable = brnn.modules[1]:get(1)
   local fwd = concatTable:get(1) -- get SeqLSTM fwd.
   local bwd = concatTable:get(2):get(2) -- get SeqLSTM bwd.
   fwd:clearState()
   bwd:clearState()

   local fwdOutput = fwd:forward(input)

   local reverseSequence = nn.SeqReverseSequence(1)

   local reversedInput = reverseSequence:forward(input)
   local bwdOutput = bwd:forward(reversedInput)
   local bwdOutput = reverseSequence:forward(bwdOutput)

   local expectedOutput = nn.JoinTable(3):forward({fwdOutput, bwdOutput})
   mytester:assertTensorEq(expectedOutput, output, 0)
end

function rnntest.BRNNBatchFirstTest()
   local brnn = nn.SeqBRNN(5, 5, true , nn.JoinTable(3))

   local input = torch.rand(1, 5, 5)
   local output = brnn:forward(input)
   local concatTable = brnn.modules[1]:get(2)
   local fwd = concatTable:get(1) -- get SeqLSTM fwd.
   local bwd = concatTable:get(2):get(2) -- get SeqLSTM bwd.
   fwd:clearState()
   bwd:clearState()

   input = input:transpose(1,2) -- Manually transpose the input.
   local fwdOutput = fwd:forward(input)

   local reverseSequence = nn.SeqReverseSequence(1)

   local reversedInput = reverseSequence:forward(input)
   local bwdOutput = bwd:forward(reversedInput)
   local bwdOutput = reverseSequence:forward(bwdOutput)

   local expectedOutput = nn.JoinTable(3):forward({fwdOutput, bwdOutput})
   local expectedOutput = expectedOutput:transpose(1,2) -- Undo transpose to input.
   mytester:assertTensorEq(expectedOutput, output, 0)
=======
function rnntest.clearState()
  seq = nn.Sequential()
  seqLSTM = nn.LSTM(200, 4)
  seq:add(nn.Sequencer(seqLSTM))

  for i=1,10 do
  	seq:forward({torch.Tensor(200), torch.Tensor(200), torch.Tensor(200)})
  end
  local criterion = nn.SequencerCriterion(nn.MSECriterion())
  for i=1,10 do
  	local input = {torch.Tensor(200), torch.Tensor(200), torch.Tensor(200)}
  	local t = {torch.Tensor(4), torch.Tensor(4), torch.Tensor(4)}
  	local output = seq:forward(input)
  end
  seq:clearState()

  -- Test if shared clones are deleted
  mytester:assert(#seqLSTM.sharedClones == 0, 'sharedClones should be empty after clear')
  mytester:assert(#seqLSTM.cells == 0, 'cells should be empty after clear')
  mytester:assert(#seqLSTM.gradCells == 0, 'gradCells should be empty after clear')
  mytester:assert(seqLSTM.nSharedClone == 0, 'nSharedClone should reflect count')

  -- Make sure it still works after clearing
  for i=1,10 do
  	local input = {torch.Tensor(200), torch.Tensor(200), torch.Tensor(200)}
  	local t = {torch.Tensor(4), torch.Tensor(4), torch.Tensor(4)}
  	local output = seq:forward(input)
  end
>>>>>>> dbf79fd0
end

function rnn.test(tests, benchmark_)
   mytester = torch.Tester()
   benchmark = benchmark_
   mytester:add(rnntest)
   math.randomseed(os.time())
   mytester:run(tests)
end<|MERGE_RESOLUTION|>--- conflicted
+++ resolved
@@ -4910,7 +4910,6 @@
    lstm:forward(torch.Tensor(1, 20, 10))
 end
 
-<<<<<<< HEAD
 function rnntest.SeqBRNNTest()
    local brnn = nn.SeqBRNN(5, 5)
 
@@ -4980,36 +4979,36 @@
    local expectedOutput = nn.JoinTable(3):forward({fwdOutput, bwdOutput})
    local expectedOutput = expectedOutput:transpose(1,2) -- Undo transpose to input.
    mytester:assertTensorEq(expectedOutput, output, 0)
-=======
+end
+
 function rnntest.clearState()
-  seq = nn.Sequential()
-  seqLSTM = nn.LSTM(200, 4)
-  seq:add(nn.Sequencer(seqLSTM))
-
-  for i=1,10 do
-  	seq:forward({torch.Tensor(200), torch.Tensor(200), torch.Tensor(200)})
-  end
-  local criterion = nn.SequencerCriterion(nn.MSECriterion())
-  for i=1,10 do
-  	local input = {torch.Tensor(200), torch.Tensor(200), torch.Tensor(200)}
-  	local t = {torch.Tensor(4), torch.Tensor(4), torch.Tensor(4)}
-  	local output = seq:forward(input)
-  end
-  seq:clearState()
-
-  -- Test if shared clones are deleted
-  mytester:assert(#seqLSTM.sharedClones == 0, 'sharedClones should be empty after clear')
-  mytester:assert(#seqLSTM.cells == 0, 'cells should be empty after clear')
-  mytester:assert(#seqLSTM.gradCells == 0, 'gradCells should be empty after clear')
-  mytester:assert(seqLSTM.nSharedClone == 0, 'nSharedClone should reflect count')
-
-  -- Make sure it still works after clearing
-  for i=1,10 do
-  	local input = {torch.Tensor(200), torch.Tensor(200), torch.Tensor(200)}
-  	local t = {torch.Tensor(4), torch.Tensor(4), torch.Tensor(4)}
-  	local output = seq:forward(input)
-  end
->>>>>>> dbf79fd0
+   local seq = nn.Sequential()
+   local seqLSTM = nn.LSTM(200, 4)
+   seq:add(nn.Sequencer(seqLSTM))
+
+   for i=1,10 do
+      seq:forward({torch.Tensor(200), torch.Tensor(200), torch.Tensor(200)})
+   end
+   local criterion = nn.SequencerCriterion(nn.MSECriterion())
+   for i=1,10 do
+      local input = {torch.Tensor(200), torch.Tensor(200), torch.Tensor(200)}
+      local t = {torch.Tensor(4), torch.Tensor(4), torch.Tensor(4)}
+      local output = seq:forward(input)
+   end
+   seq:clearState()
+
+   -- Test if shared clones are deleted
+   mytester:assert(#seqLSTM.sharedClones == 0, 'sharedClones should be empty after clear')
+   mytester:assert(#seqLSTM.cells == 0, 'cells should be empty after clear')
+   mytester:assert(#seqLSTM.gradCells == 0, 'gradCells should be empty after clear')
+   mytester:assert(seqLSTM.nSharedClone == 0, 'nSharedClone should reflect count')
+
+   -- Make sure it still works after clearing
+   for i=1,10 do
+      local input = {torch.Tensor(200), torch.Tensor(200), torch.Tensor(200)}
+      local t = {torch.Tensor(4), torch.Tensor(4), torch.Tensor(4)}
+      local output = seq:forward(input)
+   end
 end
 
 function rnn.test(tests, benchmark_)
