--- conflicted
+++ resolved
@@ -18,15 +18,10 @@
 cmd:option('--saturate', 400, 'epoch at which linear decayed LR will reach minlr')
 cmd:option('--schedule', '', 'learning rate schedule. e.g. {[5] = 0.004, [6] = 0.001}')
 cmd:option('--momentum', 0.9, 'momentum')
-<<<<<<< HEAD
-cmd:option('--maxOutNorm', -1, 'max l2-norm of each layer\'s output neuron weights')
-cmd:option('--cutoffNorm', -1, 'max l2-norm of concatenation of all gradParam tensors')
+cmd:option('--maxnormout', -1, 'max l2-norm of each layer\'s output neuron weights')
+cmd:option('--cutoff', -1, 'max l2-norm of concatenation of all gradParam tensors')
 cmd:option('--weightDecay', 1e-4, 'weight decay factor')
 cmd:option('--batchSize', 32, 'number of examples per batch')
-=======
-cmd:option('--maxnormout', -1, 'max l2-norm of each layer\'s output neuron weights')
-cmd:option('--cutoff', -1, 'max l2-norm of concatenation of all gradParam tensors')
->>>>>>> 71c901ff
 cmd:option('--cuda', false, 'use CUDA')
 cmd:option('--device', 1, 'sets the device (GPU) to use')
 cmd:option('--maxepoch', 1000, 'maximum number of epochs to run')
@@ -37,19 +32,9 @@
 -- rnn layer 
 cmd:option('--lstm', false, 'use Long Short Term Memory (nn.LSTM instead of nn.Recurrent)')
 cmd:option('--gru', false, 'use Gated Recurrent Units (nn.GRU instead of nn.Recurrent)')
-<<<<<<< HEAD
-cmd:option('--rho', 5, 'back-propagate through time (BPTT) for rho time-steps')
-cmd:option('--hiddenSize', '{200}', 'number of hidden units used at output of each recurrent layer. When more than one is specified, RNN/LSTMs/GRUs are stacked')
-cmd:option('--zeroFirst', false, 'first step will forward zero through recurrence (i.e. add bias of recurrence). As opposed to learning bias specifically for first step.')
-cmd:option('--dropout', false, 'apply dropout after each recurrent layer')
-cmd:option('--dropoutProb', 0.5, 'probability of zeroing a neuron (dropout probability)')
-cmd:option('--dropoutProbRnn', 0.25, 'probability of zeroing a neuron of rnn (dropout probability)')
-
-=======
 cmd:option('--seqlen', 5, 'sequence length : back-propagate through time (BPTT) for this many time-steps')
 cmd:option('--hiddensize', '{200}', 'number of hidden units used at output of each recurrent layer. When more than one is specified, RNN/LSTMs/GRUs are stacked')
 cmd:option('--dropout', 0, 'apply dropout with this probability after each rnn layer. dropout <= 0 disables it.')
->>>>>>> 71c901ff
 -- data
 cmd:option('--batchsize', 32, 'number of examples per batch')
 cmd:option('--trainsize', -1, 'number of train examples seen between each epoch')
@@ -84,7 +69,7 @@
 lm:add(lookup) -- input is seqlen x batchsize
 lm:add(nn.SplitTable(1)) -- tensor to table of tensors
 
-if opt.dropout > 0 then
+if opt.dropout > 0 and not opt.gru then  -- gru has a dropout option
    lm:insert(nn.Dropout(opt.dropout), 1)
 end
 
@@ -93,35 +78,9 @@
 local inputsize = opt.hiddensize[1]
 for i,hiddensize in ipairs(opt.hiddensize) do 
    local rnn
-<<<<<<< HEAD
-   if opt.gru then
-      -- Gated Recurrent Units
-      if opt.dropout then
-         rnn = nn.Sequencer(nn.GRU(inputSize, hiddenSize, nil, opt.dropoutProbRnn))
-      else
-         rnn = nn.Sequencer(nn.GRU(inputSize, hiddenSize))
-      end
-   elseif opt.lstm then
-      -- Long Short Term Memory
-      rnn = nn.Sequencer(nn.FastLSTM(inputSize, hiddenSize))
-   else
-      -- simple recurrent neural network
-      rnn = nn.Recurrent(
-         hiddenSize, -- first step will use nn.Add
-         nn.Identity(), -- for efficiency (see above input layer) 
-         nn.Linear(hiddenSize, hiddenSize), -- feedback layer (recurrence)
-         nn.Sigmoid(), -- transfer function 
-         99999 -- maximum number of time-steps per sequence
-      )
-      if opt.zeroFirst then
-         -- this is equivalent to forwarding a zero vector through the feedback layer
-         rnn.startModule:share(rnn.feedbackModule, 'bias')
-      end
-      rnn = nn.Sequencer(rnn)
-=======
    
    if opt.gru then -- Gated Recurrent Units
-      rnn = nn.GRU(inputsize, hiddensize)
+      rnn = nn.GRU(inputsize, hiddensize, nil, opt.dropout/2)
    elseif opt.lstm then -- Long Short Term Memory units
       require 'nngraph'
       nn.FastLSTM.usenngraph = true -- faster
@@ -134,7 +93,6 @@
          :add(nn.CAddTable()) -- merge
          :add(nn.Sigmoid()) -- transfer
       rnn = nn.Recurrence(rm, hiddensize, 1)
->>>>>>> 71c901ff
    end
 
    stepmodule:add(rnn)
@@ -150,14 +108,8 @@
 stepmodule:add(nn.Linear(inputsize, #trainset.ivocab))
 stepmodule:add(nn.LogSoftMax())
 
-<<<<<<< HEAD
-if opt.dropout and not (opt.gru and 0 < opt.dropoutProbRnn) then  -- gru has a dropout option
-   lm:insert(nn.Dropout(opt.dropoutProb), 1)
-end
-=======
 -- encapsulate stepmodule into a Sequencer
 lm:add(nn.Sequencer(stepmodule))
->>>>>>> 71c901ff
 
 -- remember previous state between batches
 lm:remember((opt.lstm or opt.gru) and 'both' or 'eval')
@@ -175,81 +127,7 @@
 
 --[[ loss function ]]--
 
-<<<<<<< HEAD
---[[Propagators]]--
-
--- linear decay
-opt.decayFactor = (opt.minLR - opt.learningRate)/opt.saturateEpoch
-
-train = dp.Optimizer{
-   loss = nn.ModuleCriterion(
-            nn.SequencerCriterion(nn.ClassNLLCriterion()), 
-            nn.Identity(), 
-            opt.cuda and nn.Sequencer(nn.Convert()) or nn.Identity()
-         ),
-   epoch_callback = function(model, report) -- called every epoch
-      if report.epoch > 0 then
-         opt.learningRate = opt.learningRate + opt.decayFactor
-         opt.learningRate = math.max(opt.minLR, opt.learningRate)
-         if not opt.silent then
-            print("learningRate", opt.learningRate)
-            if opt.meanNorm then
-               print("mean gradParam norm", opt.meanNorm)
-            end
-         end
-      end
-   end,
-   callback = function(model, report) -- called every batch
-      if opt.gru and opt.dropout then  -- Bayesian Dropout for GRU needs weight decay
-         model:weightDecay(opt.weightDecay)
-      end
-      if opt.cutoffNorm > 0 then
-         local norm = model:gradParamClip(opt.cutoffNorm) -- affects gradParams
-         opt.meanNorm = opt.meanNorm and (opt.meanNorm*0.9 + norm*0.1) or norm
-      end
-      model:updateGradParameters(opt.momentum) -- affects gradParams
-      model:updateParameters(opt.learningRate) -- affects params
-      model:maxParamNorm(opt.maxOutNorm) -- affects params
-      model:zeroGradParameters() -- affects gradParams 
-   end,
-   feedback = dp.Perplexity(),  
-   sampler = dp.TextSampler{epoch_size = opt.trainEpochSize, batch_size = opt.batchSize}, 
-   progress = opt.progress
-}
-valid = dp.Evaluator{
-   feedback = dp.Perplexity(),  
-   sampler = dp.TextSampler{epoch_size = opt.validEpochSize, batch_size = 1},
-   progress = opt.progress
-}
-tester = dp.Evaluator{
-   feedback = dp.Perplexity(),  
-   sampler = dp.TextSampler{batch_size = 1},
-   progress = opt.progress
-}
-
---[[Experiment]]--
-
-xp = dp.Experiment{
-   model = lm,
-   optimizer = train,
-   validator = valid,
-   tester = tester,
-   observer = {
-      dp.FileLogger(),
-      dp.EarlyStopper{
-         max_epochs = opt.maxTries, 
-         error_report={'validator','feedback','perplexity','ppl'}
-      }
-   },
-   random_seed = os.time(),
-   max_epoch = opt.maxEpoch,
-   target_module = nn.SplitTable(1,1):type('torch.IntTensor')
-}
-
---[[GPU or CPU]]--
-=======
 local crit = nn.ClassNLLCriterion()
->>>>>>> 71c901ff
 
 -- target is also seqlen x batchsize.
 local targetmodule = nn.SplitTable(1)
